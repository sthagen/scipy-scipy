--- conflicted
+++ resolved
@@ -193,7 +193,6 @@
 }
 
 
-<<<<<<< HEAD
 /*
  * Input Arguments:
  *   npy_int64  nnz         - number of nonzeros in A
@@ -224,7 +223,10 @@
             stride *= shape[d];
         }
         Yx[index] += Ax[n] * Xx[Aijk[nnz * (num_dims - 1) + n]];
-=======
+    }
+}
+
+
 
 /*
  *
@@ -261,7 +263,6 @@
                 Yx[dst_offset + i] += x * Bx[src_offset + i];
             }
         }
->>>>>>> 3694baba
     }
 }
 
