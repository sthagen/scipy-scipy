"""
Method agnostic utility functions for linear progamming
"""

import numpy as np
import scipy.sparse as sps
from warnings import warn
from .optimize import OptimizeWarning
from scipy.optimize._remove_redundancy import (
    _remove_redundancy, _remove_redundancy_sparse, _remove_redundancy_dense
    )
from collections import namedtuple


_LPProblem = namedtuple('_LPProblem', 'c A_ub b_ub A_eq b_eq bounds x0')
_LPProblem.__new__.__defaults__ = (None,) * 6  # make c the only required arg
_LPProblem.__doc__ = \
    """ Represents a linear-programming problem.

    Attributes
    ----------
    c : 1D array
        The coefficients of the linear objective function to be minimized.
    A_ub : 2D array, optional
        The inequality constraint matrix. Each row of ``A_ub`` specifies the
        coefficients of a linear inequality constraint on ``x``.
    b_ub : 1D array, optional
        The inequality constraint vector. Each element represents an
        upper bound on the corresponding value of ``A_ub @ x``.
    A_eq : 2D array, optional
        The equality constraint matrix. Each row of ``A_eq`` specifies the
        coefficients of a linear equality constraint on ``x``.
    b_eq : 1D array, optional
        The equality constraint vector. Each element of ``A_eq @ x`` must equal
        the corresponding element of ``b_eq``.
    bounds : sequence, optional
        A sequence of ``(min, max)`` pairs for each element in ``x``, defining
        the minimum and maximum values of that decision variable. Use ``None`` to
        indicate that there is no bound. By default, bounds are ``(0, None)``
        (all decision variables are non-negative).
        If a single tuple ``(min, max)`` is provided, then ``min`` and
        ``max`` will serve as bounds for all decision variables.
    x0 : 1D array, optional
        Guess values of the decision variables, which will be refined by
        the optimization algorithm. This argument is currently used only by the
        'revised simplex' method, and can only be used if `x0` represents a
        basic feasible solution.

    Notes
    -----
    This namedtuple supports 2 ways of initialization:
    >>> lp1 = _LPProblem(c=[-1, 4], A_ub=[[-3, 1], [1, 2]], b_ub=[6, 4])
    >>> lp2 = _LPProblem([-1, 4], [[-3, 1], [1, 2]], [6, 4])

    Note that only ``c`` is a required argument here, whereas all other arguments 
    ``A_ub``, ``b_ub``, ``A_eq``, ``b_eq``, ``bounds``, ``x0`` are optional with 
    default values of None.
    For example, ``A_eq`` and ``b_eq`` can be set without ``A_ub`` or ``b_ub``:
    >>> lp3 = _LPProblem(c=[-1, 4], A_eq=[[2, 1]], b_eq=[10])
    """


def _check_sparse_inputs(options, A_ub, A_eq):
    """
    Check the provided ``A_ub`` and ``A_eq`` matrices conform to the specified
    optional sparsity variables.

    Parameters
    ----------
    A_ub : 2-D array, optional
        2-D array such that ``A_ub @ x`` gives the values of the upper-bound
        inequality constraints at ``x``.
    A_eq : 2-D array, optional
        2-D array such that ``A_eq @ x`` gives the values of the equality
        constraints at ``x``.
    options : dict
        A dictionary of solver options. All methods accept the following
        generic options:

            maxiter : int
                Maximum number of iterations to perform.
            disp : bool
                Set to True to print convergence messages.

        For method-specific options, see :func:`show_options('linprog')`.

    Returns
    -------
    A_ub : 2-D array, optional
        2-D array such that ``A_ub @ x`` gives the values of the upper-bound
        inequality constraints at ``x``.
    A_eq : 2-D array, optional
        2-D array such that ``A_eq @ x`` gives the values of the equality
        constraints at ``x``.
    options : dict
        A dictionary of solver options. All methods accept the following
        generic options:

            maxiter : int
                Maximum number of iterations to perform.
            disp : bool
                Set to True to print convergence messages.

        For method-specific options, see :func:`show_options('linprog')`.
    """
    # This is an undocumented option for unit testing sparse presolve
    _sparse_presolve = options.pop('_sparse_presolve', False)
    if _sparse_presolve and A_eq is not None:
        A_eq = sps.coo_matrix(A_eq)
    if _sparse_presolve and A_ub is not None:
        A_ub = sps.coo_matrix(A_ub)

    sparse = options.get('sparse', False)
    if not sparse and (sps.issparse(A_eq) or sps.issparse(A_ub)):
        options['sparse'] = True
        warn("Sparse constraint matrix detected; setting 'sparse':True.",
             OptimizeWarning, stacklevel=4)
    return options, A_ub, A_eq


def _format_A_constraints(A, n_x, sparse_lhs=False):
    """Format the left hand side of the constraints to a 2-D array

    Parameters
    ----------
    A : 2-D array
        2-D array such that ``A @ x`` gives the values of the upper-bound
        (in)equality constraints at ``x``.
    n_x : int
        The number of variables in the linear programming problem.
    sparse_lhs : bool
        Whether either of `A_ub` or `A_eq` are sparse. If true return a
        coo_matrix instead of a numpy array.

    Returns
    -------
    np.ndarray or sparse.coo_matrix
        2-D array such that ``A @ x`` gives the values of the upper-bound
        (in)equality constraints at ``x``.

    """
    if sparse_lhs:
        return sps.coo_matrix(
            (0, n_x) if A is None else A, dtype=float, copy=True
        )
    elif A is None:
        return np.zeros((0, n_x), dtype=float)
    else:
        return np.array(A, dtype=float, copy=True)


def _format_b_constraints(b):
    """Format the upper bounds of the constraints to a 1-D array

    Parameters
    ----------
    b : 1-D array
        1-D array of values representing the upper-bound of each (in)equality
        constraint (row) in ``A``.

    Returns
    -------
    1-D np.array
        1-D array of values representing the upper-bound of each (in)equality
        constraint (row) in ``A``.

    """
    if b is None:
        return np.array([], dtype=float)
    b = np.array(b, dtype=float, copy=True).squeeze()
    return b if b.size != 1 else b.reshape((-1))


def _clean_inputs(lp):
    """
    Given user inputs for a linear programming problem, return the
    objective vector, upper bound constraints, equality constraints,
    and simple bounds in a preferred format.

    Parameters
    ----------
<<<<<<< HEAD
    lp : A `scipy.optimize._linprog_util._LPProblem` consisting of the following fields:

        c : 1D array
            The coefficients of the linear objective function to be minimized.
        A_ub : 2D array, optional
            The inequality constraint matrix. Each row of ``A_ub`` specifies the
            coefficients of a linear inequality constraint on ``x``.
        b_ub : 1D array, optional
            The inequality constraint vector. Each element represents an
            upper bound on the corresponding value of ``A_ub @ x``.
        A_eq : 2D array, optional
            The equality constraint matrix. Each row of ``A_eq`` specifies the
            coefficients of a linear equality constraint on ``x``.
        b_eq : 1D array, optional
            The equality constraint vector. Each element of ``A_eq @ x`` must equal
            the corresponding element of ``b_eq``.
        bounds : sequence, optional
            A sequence of ``(min, max)`` pairs for each element in ``x``, defining
            the minimum and maximum values of that decision variable. Use ``None`` to
            indicate that there is no bound. By default, bounds are ``(0, None)``
            (all decision variables are non-negative).
            If a single tuple ``(min, max)`` is provided, then ``min`` and
            ``max`` will serve as bounds for all decision variables.
        x0 : 1D array, optional
            Guess values of the decision variables, which will be refined by
            the optimization algorithm. This argument is currently used only by the
            'revised simplex' method, and can only be used if `x0` represents a
            basic feasible solution.

    Returns
    -------
    lp : A `scipy.optimize._linprog_util._LPProblem` consisting of the following fields:

        c : 1D array
            The coefficients of the linear objective function to be minimized.
        A_ub : 2D array, optional
            The inequality constraint matrix. Each row of ``A_ub`` specifies the
            coefficients of a linear inequality constraint on ``x``.
        b_ub : 1D array, optional
            The inequality constraint vector. Each element represents an
            upper bound on the corresponding value of ``A_ub @ x``.
        A_eq : 2D array, optional
            The equality constraint matrix. Each row of ``A_eq`` specifies the
            coefficients of a linear equality constraint on ``x``.
        b_eq : 1D array, optional
            The equality constraint vector. Each element of ``A_eq @ x`` must equal
            the corresponding element of ``b_eq``.
        bounds : sequence, optional
            A sequence of ``(min, max)`` pairs for each element in ``x``, defining
            the minimum and maximum values of that decision variable. Use ``None`` to
            indicate that there is no bound. By default, bounds are ``(0, None)``
            (all decision variables are non-negative).
            If a single tuple ``(min, max)`` is provided, then ``min`` and
            ``max`` will serve as bounds for all decision variables.
        x0 : 1D array, optional
            Guess values of the decision variables, which will be refined by
            the optimization algorithm. This argument is currently used only by the
            'revised simplex' method, and can only be used if `x0` represents a
            basic feasible solution.
=======
    c : 1-D array
        Coefficients of the linear objective function to be minimized.
    A_ub : 2-D array, optional
        2-D array such that ``A_ub @ x`` gives the values of the upper-bound
        inequality constraints at ``x``.
    b_ub : 1-D array, optional
        1-D array of values representing the upper-bound of each inequality
        constraint (row) in ``A_ub``.
    A_eq : 2-D array, optional
        2-D array such that ``A_eq @ x`` gives the values of the equality
        constraints at ``x``.
    b_eq : 1-D array, optional
        1-D array of values representing the RHS of each equality constraint
        (row) in ``A_eq``.
    bounds : sequence, optional
        ``(min, max)`` pairs for each element in ``x``, defining
        the bounds on that parameter. Use None for one of ``min`` or
        ``max`` when there is no bound in that direction. By default
        bounds are ``(0, None)`` (non-negative).
        If a sequence containing a single tuple is provided, then ``min`` and
        ``max`` will be applied to all variables in the problem.
    x0 : 1-D array, optional
        Starting values of the independent variables, which will be refined by
        the optimization algorithm.

    Returns
    -------
    c : 1-D array
        Coefficients of the linear objective function to be minimized.
    A_ub : 2-D array, optional
        2-D array such that ``A_ub @ x`` gives the values of the upper-bound
        inequality constraints at ``x``.
    b_ub : 1-D array, optional
        1-D array of values representing the upper-bound of each inequality
        constraint (row) in ``A_ub``.
    A_eq : 2-D array, optional
        2-D array such that ``A_eq @ x`` gives the values of the equality
        constraints at ``x``.
    b_eq : 1-D array, optional
        1-D array of values representing the RHS of each equality constraint
        (row) in ``A_eq``.
    bounds : sequence of tuples
        ``(min, max)`` pairs for each element in ``x``, defining
        the bounds on that parameter. Use None for each of ``min`` or
        ``max`` when there is no bound in that direction. By default
        bounds are ``(0, None)`` (non-negative).
    x0 : 1-D array, optional
        Starting values of the independent variables, which will be refined by
        the optimization algorithm.
>>>>>>> 8182ef82
    """
    c, A_ub, b_ub, A_eq, b_eq, bounds, x0 = lp

    if c is None:
        raise TypeError

    try:
        c = np.array(c, dtype=np.float, copy=True).squeeze()
    except ValueError:
        raise TypeError(
            "Invalid input for linprog: c must be a 1-D array of numerical "
            "coefficients")
    else:
        # If c is a single value, convert it to a 1-D array.
        if c.size == 1:
            c = c.reshape((-1))

        n_x = len(c)
        if n_x == 0 or len(c.shape) != 1:
            raise ValueError(
                "Invalid input for linprog: c must be a 1-D array and must "
                "not have more than one non-singleton dimension")
        if not(np.isfinite(c).all()):
            raise ValueError(
                "Invalid input for linprog: c must not contain values "
                "inf, nan, or None")

    sparse_lhs = sps.issparse(A_eq) or sps.issparse(A_ub)
    try:
        A_ub = _format_A_constraints(A_ub, n_x, sparse_lhs=sparse_lhs)
    except ValueError:
        raise TypeError(
            "Invalid input for linprog: A_ub must be a 2-D array "
            "of numerical values")
    else:
        n_ub = A_ub.shape[0]
        if len(A_ub.shape) != 2 or A_ub.shape[1] != n_x:
            raise ValueError(
                "Invalid input for linprog: A_ub must have exactly two "
                "dimensions, and the number of columns in A_ub must be "
                "equal to the size of c")
        if (sps.issparse(A_ub) and not np.isfinite(A_ub.data).all()
                or not sps.issparse(A_ub) and not np.isfinite(A_ub).all()):
            raise ValueError(
                "Invalid input for linprog: A_ub must not contain values "
                "inf, nan, or None")

    try:
        b_ub = _format_b_constraints(b_ub)
    except ValueError:
        raise TypeError(
            "Invalid input for linprog: b_ub must be a 1-D array of "
            "numerical values, each representing the upper bound of an "
            "inequality constraint (row) in A_ub")
    else:
        if b_ub.shape != (n_ub,):
            raise ValueError(
                "Invalid input for linprog: b_ub must be a 1-D array; b_ub "
                "must not have more than one non-singleton dimension and "
                "the number of rows in A_ub must equal the number of values "
                "in b_ub")
        if not(np.isfinite(b_ub).all()):
            raise ValueError(
                "Invalid input for linprog: b_ub must not contain values "
                "inf, nan, or None")

    try:
        A_eq = _format_A_constraints(A_eq, n_x, sparse_lhs=sparse_lhs)
    except ValueError:
        raise TypeError(
            "Invalid input for linprog: A_eq must be a 2-D array "
            "of numerical values")
    else:
        n_eq = A_eq.shape[0]
        if len(A_eq.shape) != 2 or A_eq.shape[1] != n_x:
            raise ValueError(
                "Invalid input for linprog: A_eq must have exactly two "
                "dimensions, and the number of columns in A_eq must be "
                "equal to the size of c")

        if (sps.issparse(A_eq) and not np.isfinite(A_eq.data).all()
                or not sps.issparse(A_eq) and not np.isfinite(A_eq).all()):
            raise ValueError(
                "Invalid input for linprog: A_eq must not contain values "
                "inf, nan, or None")

    try:
        b_eq = _format_b_constraints(b_eq)
    except ValueError:
        raise TypeError(
            "Invalid input for linprog: b_eq must be a 1-D array of "
            "numerical values, each representing the upper bound of an "
            "inequality constraint (row) in A_eq")
    else:
        if b_eq.shape != (n_eq,):
            raise ValueError(
                "Invalid input for linprog: b_eq must be a 1-D array; b_eq "
                "must not have more than one non-singleton dimension and "
                "the number of rows in A_eq must equal the number of values "
                "in b_eq")
        if not(np.isfinite(b_eq).all()):
            raise ValueError(
                "Invalid input for linprog: b_eq must not contain values "
                "inf, nan, or None")

    # x0 gives a (optional) starting solution to the solver. If x0 is None,
    # skip the checks. Initial solution will be generated automatically.
    if x0 is not None:
        try:
            x0 = np.array(x0, dtype=float, copy=True).squeeze()
        except ValueError:
            raise TypeError(
                "Invalid input for linprog: x0 must be a 1-D array of "
                "numerical coefficients")
        if x0.ndim == 0:
            x0 = x0.reshape((-1))
        if len(x0) == 0 or x0.ndim != 1:
            raise ValueError(
                "Invalid input for linprog: x0 should be a 1-D array; it "
                "must not have more than one non-singleton dimension")
        if not x0.size == c.size:
            raise ValueError(
                "Invalid input for linprog: x0 and c should contain the "
                "same number of elements")
        if not np.isfinite(x0).all():
            raise ValueError(
            "Invalid input for linprog: x0 must not contain values "
            "inf, nan, or None")

    # "If a sequence containing a single tuple is provided, then min and max
    # will be applied to all variables in the problem."
    # linprog doesn't treat this right: it didn't accept a list with one tuple
    # in it
    try:
        if isinstance(bounds, str):
            raise TypeError
        if bounds is None or len(bounds) == 0:
            bounds = [(0, None)] * n_x
        elif len(bounds) == 1:
            b = bounds[0]
            if len(b) != 2:
                raise ValueError(
                    "Invalid input for linprog: exactly one lower bound and "
                    "one upper bound must be specified for each element of x")
            bounds = [b] * n_x
        elif len(bounds) == n_x:
            try:
                len(bounds[0])
            except BaseException:
                bounds = [(bounds[0], bounds[1])] * n_x
            for i, b in enumerate(bounds):
                if len(b) != 2:
                    raise ValueError(
                        "Invalid input for linprog, bound " +
                        str(i) +
                        " " +
                        str(b) +
                        ": exactly one lower bound and one upper bound must "
                        "be specified for each element of x")
        elif (len(bounds) == 2 and np.isreal(bounds[0])
                and np.isreal(bounds[1])):
            bounds = [(bounds[0], bounds[1])] * n_x
        else:
            raise ValueError(
                "Invalid input for linprog: exactly one lower bound and one "
                "upper bound must be specified for each element of x")

        clean_bounds = []  # also creates a copy so user's object isn't changed
        for i, b in enumerate(bounds):
            if b[0] is not None and b[1] is not None and b[0] > b[1]:
                raise ValueError(
                    "Invalid input for linprog, bound " +
                    str(i) +
                    " " +
                    str(b) +
                    ": a lower bound must be less than or equal to the "
                    "corresponding upper bound")
            if b[0] == np.inf:
                raise ValueError(
                    "Invalid input for linprog, bound " +
                    str(i) +
                    " " +
                    str(b) +
                    ": infinity is not a valid lower bound")
            if b[1] == -np.inf:
                raise ValueError(
                    "Invalid input for linprog, bound " +
                    str(i) +
                    " " +
                    str(b) +
                    ": negative infinity is not a valid upper bound")
            lb = float(b[0]) if b[0] is not None and b[0] != -np.inf else None
            ub = float(b[1]) if b[1] is not None and b[1] != np.inf else None
            clean_bounds.append((lb, ub))
        bounds = clean_bounds
    except ValueError as e:
        if "could not convert string to float" in e.args[0]:
            raise TypeError
        else:
            raise e
    except TypeError as e:
        print(e)
        raise TypeError(
            "Invalid input for linprog: bounds must be a sequence of "
            "(min,max) pairs, each defining bounds on an element of x ")

    return _LPProblem(c, A_ub, b_ub, A_eq, b_eq, bounds, x0)


def _presolve(lp, rr, tol=1e-9):
    """
    Given inputs for a linear programming problem in preferred format,
    presolve the problem: identify trivial infeasibilities, redundancies,
    and unboundedness, tighten bounds where possible, and eliminate fixed
    variables.

    Parameters
    ----------
<<<<<<< HEAD
    lp : A `scipy.optimize._linprog_util._LPProblem` consisting of the following fields:

        c : 1D array
            The coefficients of the linear objective function to be minimized.
        A_ub : 2D array, optional
            The inequality constraint matrix. Each row of ``A_ub`` specifies the
            coefficients of a linear inequality constraint on ``x``.
        b_ub : 1D array, optional
            The inequality constraint vector. Each element represents an
            upper bound on the corresponding value of ``A_ub @ x``.
        A_eq : 2D array, optional
            The equality constraint matrix. Each row of ``A_eq`` specifies the
            coefficients of a linear equality constraint on ``x``.
        b_eq : 1D array, optional
            The equality constraint vector. Each element of ``A_eq @ x`` must equal
            the corresponding element of ``b_eq``.
        bounds : sequence, optional
            A sequence of ``(min, max)`` pairs for each element in ``x``, defining
            the minimum and maximum values of that decision variable. Use ``None`` to
            indicate that there is no bound. By default, bounds are ``(0, None)``
            (all decision variables are non-negative).
            If a single tuple ``(min, max)`` is provided, then ``min`` and
            ``max`` will serve as bounds for all decision variables.
        x0 : 1D array, optional
            Guess values of the decision variables, which will be refined by
            the optimization algorithm. This argument is currently used only by the
            'revised simplex' method, and can only be used if `x0` represents a
            basic feasible solution.

=======
    c : 1-D array
        Coefficients of the linear objective function to be minimized.
    A_ub : 2-D array, optional
        2-D array such that ``A_ub @ x`` gives the values of the upper-bound
        inequality constraints at ``x``.
    b_ub : 1-D array, optional
        1-D array of values representing the upper-bound of each inequality
        constraint (row) in ``A_ub``.
    A_eq : 2-D array, optional
        2-D array such that ``A_eq @ x`` gives the values of the equality
        constraints at ``x``.
    b_eq : 1-D array, optional
        1-D array of values representing the RHS of each equality constraint
        (row) in ``A_eq``.
    bounds : sequence of tuples
        ``(min, max)`` pairs for each element in ``x``, defining
        the bounds on that parameter. Use None for each of ``min`` or
        ``max`` when there is no bound in that direction.
    x0 : 1-D array, optional
        Starting values of the independent variables, which will be refined by
        the optimization algorithm.
>>>>>>> 8182ef82
    rr : bool
        If ``True`` attempts to eliminate any redundant rows in ``A_eq``.
        Set False if ``A_eq`` is known to be of full row rank, or if you are
        looking for a potential speedup (at the expense of reliability).
    tol : float
        The tolerance which determines when a solution is "close enough" to
        zero in Phase 1 to be considered a basic feasible solution or close
        enough to positive to serve as an optimal solution.

    Returns
    -------
<<<<<<< HEAD
    lp : A `scipy.optimize._linprog_util._LPProblem` consisting of the following fields:

        c : 1D array
            The coefficients of the linear objective function to be minimized.
        A_ub : 2D array, optional
            The inequality constraint matrix. Each row of ``A_ub`` specifies the
            coefficients of a linear inequality constraint on ``x``.
        b_ub : 1D array, optional
            The inequality constraint vector. Each element represents an
            upper bound on the corresponding value of ``A_ub @ x``.
        A_eq : 2D array, optional
            The equality constraint matrix. Each row of ``A_eq`` specifies the
            coefficients of a linear equality constraint on ``x``.
        b_eq : 1D array, optional
            The equality constraint vector. Each element of ``A_eq @ x`` must equal
            the corresponding element of ``b_eq``.
        bounds : sequence, optional
            A sequence of ``(min, max)`` pairs for each element in ``x``, defining
            the minimum and maximum values of that decision variable. Use ``None`` to
            indicate that there is no bound. By default, bounds are ``(0, None)``
            (all decision variables are non-negative).
            If a single tuple ``(min, max)`` is provided, then ``min`` and
            ``max`` will serve as bounds for all decision variables.
        x0 : 1D array, optional
            Guess values of the decision variables, which will be refined by
            the optimization algorithm. This argument is currently used only by the
            'revised simplex' method, and can only be used if `x0` represents a
            basic feasible solution.

    c0 : 1D array
        Constant term in objective function due to fixed (and eliminated)
        variables.
    x : 1D array
        Solution vector (when the solution is trivial and can be determined
        in presolve)
=======
    c : 1-D array
        Coefficients of the linear objective function to be minimized.
    c0 : 1-D array
        Constant term in objective function due to fixed (and eliminated)
        variables.
    A_ub : 2-D array, optional
        2-D array such that ``A_ub @ x`` gives the values of the upper-bound
        inequality constraints at ``x``.
    b_ub : 1-D array, optional
        1-D array of values representing the upper-bound of each inequality
        constraint (row) in ``A_ub``.
    A_eq : 2-D array, optional
        2-D array such that ``A_eq @ x`` gives the values of the equality
        constraints at ``x``.
    b_eq : 1-D array, optional
        1-D array of values representing the RHS of each equality constraint
        (row) in ``A_eq``.
    bounds : sequence of tuples
        ``(min, max)`` pairs for each element in ``x``, defining
        the bounds on that parameter. Use None for each of ``min`` or
        ``max`` when there is no bound in that direction. Bounds have been
        tightened where possible.
    x : 1-D array
        Solution vector (when the solution is trivial and can be determined
        in presolve)
    x0 : 1-D array
        Starting values of the independent variables, which will be refined by
        the optimization algorithm (if solution is not determined in presolve)
>>>>>>> 8182ef82
    undo: list of tuples
        (index, value) pairs that record the original index and fixed value
        for each variable removed from the problem
    complete: bool
        Whether the solution is complete (solved or determined to be infeasible
        or unbounded in presolve)
    status : int
        An integer representing the exit status of the optimization::

         0 : Optimization terminated successfully
         1 : Iteration limit reached
         2 : Problem appears to be infeasible
         3 : Problem appears to be unbounded
         4 : Serious numerical difficulties encountered

    message : str
        A string descriptor of the exit status of the optimization.

    References
    ----------
    .. [5] Andersen, Erling D. "Finding all linearly dependent rows in
           large-scale linear programming." Optimization Methods and Software
           6.3 (1995): 219-227.
    .. [8] Andersen, Erling D., and Knud D. Andersen. "Presolving in linear
           programming." Mathematical Programming 71.2 (1995): 221-245.

    """
    # ideas from Reference [5] by Andersen and Andersen
    # however, unlike the reference, this is performed before converting
    # problem to standard form
    # There are a few advantages:
    #  * artificial variables have not been added, so matrices are smaller
    #  * bounds have not been converted to constraints yet. (It is better to
    #    do that after presolve because presolve may adjust the simple bounds.)
    # There are many improvements that can be made, namely:
    #  * implement remaining checks from [5]
    #  * loop presolve until no additional changes are made
    #  * implement additional efficiency improvements in redundancy removal [2]

    c, A_ub, b_ub, A_eq, b_eq, bounds, x0 = lp

    undo = []               # record of variables eliminated from problem
    # constant term in cost function may be added if variables are eliminated
    c0 = 0
    complete = False        # complete is True if detected infeasible/unbounded
    x = np.zeros(c.shape)   # this is solution vector if completed in presolve

    status = 0              # all OK unless determined otherwise
    message = ""

    # Standard form for bounds (from _clean_inputs) is list of tuples
    # but NumPy array is more convenient here
    # In retrospect, numpy array should have been the standard
    bounds = np.array(bounds)
    lb = bounds[:, 0]
    ub = bounds[:, 1]
    lb[np.equal(lb, None)] = -np.inf
    ub[np.equal(ub, None)] = np.inf
    bounds = bounds.astype(float)
    lb = lb.astype(float)
    ub = ub.astype(float)

    m_eq, n = A_eq.shape
    m_ub, n = A_ub.shape

    if (sps.issparse(A_eq)):
        A_eq = A_eq.tolil()
        A_ub = A_ub.tolil()

        def where(A):
            return A.nonzero()

        vstack = sps.vstack
    else:
        where = np.where
        vstack = np.vstack

    # zero row in equality constraints
    zero_row = np.array(np.sum(A_eq != 0, axis=1) == 0).flatten()
    if np.any(zero_row):
        if np.any(
            np.logical_and(
                zero_row,
                np.abs(b_eq) > tol)):  # test_zero_row_1
            # infeasible if RHS is not zero
            status = 2
            message = ("The problem is (trivially) infeasible due to a row "
                       "of zeros in the equality constraint matrix with a "
                       "nonzero corresponding constraint value.")
            complete = True
            return (_LPProblem(c, A_ub, b_ub, A_eq, b_eq, bounds, x0),
                    c0, x, undo, complete, status, message)
        else:  # test_zero_row_2
            # if RHS is zero, we can eliminate this equation entirely
            A_eq = A_eq[np.logical_not(zero_row), :]
            b_eq = b_eq[np.logical_not(zero_row)]

    # zero row in inequality constraints
    zero_row = np.array(np.sum(A_ub != 0, axis=1) == 0).flatten()
    if np.any(zero_row):
        if np.any(np.logical_and(zero_row, b_ub < -tol)):  # test_zero_row_1
            # infeasible if RHS is less than zero (because LHS is zero)
            status = 2
            message = ("The problem is (trivially) infeasible due to a row "
                       "of zeros in the equality constraint matrix with a "
                       "nonzero corresponding  constraint value.")
            complete = True
            return (_LPProblem(c, A_ub, b_ub, A_eq, b_eq, bounds, x0),
                    c0, x, undo, complete, status, message)
        else:  # test_zero_row_2
            # if LHS is >= 0, we can eliminate this constraint entirely
            A_ub = A_ub[np.logical_not(zero_row), :]
            b_ub = b_ub[np.logical_not(zero_row)]

    # zero column in (both) constraints
    # this indicates that a variable isn't constrained and can be removed
    A = vstack((A_eq, A_ub))
    if A.shape[0] > 0:
        zero_col = np.array(np.sum(A != 0, axis=0) == 0).flatten()
        # variable will be at upper or lower bound, depending on objective
        x[np.logical_and(zero_col, c < 0)] = ub[
            np.logical_and(zero_col, c < 0)]
        x[np.logical_and(zero_col, c > 0)] = lb[
            np.logical_and(zero_col, c > 0)]
        if np.any(np.isinf(x)):  # if an unconstrained variable has no bound
            status = 3
            message = ("If feasible, the problem is (trivially) unbounded "
                       "due  to a zero column in the constraint matrices. If "
                       "you wish to check whether the problem is infeasible, "
                       "turn presolve off.")
            complete = True
            return (_LPProblem(c, A_ub, b_ub, A_eq, b_eq, bounds, x0),
                    c0, x, undo, complete, status, message)
        # variables will equal upper/lower bounds will be removed later
        lb[np.logical_and(zero_col, c < 0)] = ub[
            np.logical_and(zero_col, c < 0)]
        ub[np.logical_and(zero_col, c > 0)] = lb[
            np.logical_and(zero_col, c > 0)]

    # row singleton in equality constraints
    # this fixes a variable and removes the constraint
    singleton_row = np.array(np.sum(A_eq != 0, axis=1) == 1).flatten()
    rows = where(singleton_row)[0]
    cols = where(A_eq[rows, :])[1]
    if len(rows) > 0:
        for row, col in zip(rows, cols):
            val = b_eq[row] / A_eq[row, col]
            if not lb[col] - tol <= val <= ub[col] + tol:
                # infeasible if fixed value is not within bounds
                status = 2
                message = ("The problem is (trivially) infeasible because a "
                           "singleton row in the equality constraints is "
                           "inconsistent with the bounds.")
                complete = True
                return (_LPProblem(c, A_ub, b_ub, A_eq, b_eq, bounds, x0),
                        c0, x, undo, complete, status, message)
            else:
                # sets upper and lower bounds at that fixed value - variable
                # will be removed later
                lb[col] = val
                ub[col] = val
        A_eq = A_eq[np.logical_not(singleton_row), :]
        b_eq = b_eq[np.logical_not(singleton_row)]

    # row singleton in inequality constraints
    # this indicates a simple bound and the constraint can be removed
    # simple bounds may be adjusted here
    # After all of the simple bound information is combined here, get_Abc will
    # turn the simple bounds into constraints
    singleton_row = np.array(np.sum(A_ub != 0, axis=1) == 1).flatten()
    cols = where(A_ub[singleton_row, :])[1]
    rows = where(singleton_row)[0]
    if len(rows) > 0:
        for row, col in zip(rows, cols):
            val = b_ub[row] / A_ub[row, col]
            if A_ub[row, col] > 0:  # upper bound
                if val < lb[col] - tol:  # infeasible
                    complete = True
                elif val < ub[col]:  # new upper bound
                    ub[col] = val
            else:  # lower bound
                if val > ub[col] + tol:  # infeasible
                    complete = True
                elif val > lb[col]:  # new lower bound
                    lb[col] = val
            if complete:
                status = 2
                message = ("The problem is (trivially) infeasible because a "
                           "singleton row in the upper bound constraints is "
                           "inconsistent with the bounds.")
                return (_LPProblem(c, A_ub, b_ub, A_eq, b_eq, bounds, x0),
                        c0, x, undo, complete, status, message)
        A_ub = A_ub[np.logical_not(singleton_row), :]
        b_ub = b_ub[np.logical_not(singleton_row)]

    # identical bounds indicate that variable can be removed
    i_f = np.abs(lb - ub) < tol   # indices of "fixed" variables
    i_nf = np.logical_not(i_f)  # indices of "not fixed" variables

    # test_bounds_equal_but_infeasible
    if np.all(i_f):  # if bounds define solution, check for consistency
        residual = b_eq - A_eq.dot(lb)
        slack = b_ub - A_ub.dot(lb)
        if ((A_ub.size > 0 and np.any(slack < 0)) or
                (A_eq.size > 0 and not np.allclose(residual, 0))):
            status = 2
            message = ("The problem is (trivially) infeasible because the "
                       "bounds fix all variables to values inconsistent with "
                       "the constraints")
            complete = True
            return (_LPProblem(c, A_ub, b_ub, A_eq, b_eq, bounds, x0),
                    c0, x, undo, complete, status, message)

    ub_mod = ub
    lb_mod = lb
    if np.any(i_f):
        c0 += c[i_f].dot(lb[i_f])
        b_eq = b_eq - A_eq[:, i_f].dot(lb[i_f])
        b_ub = b_ub - A_ub[:, i_f].dot(lb[i_f])
        c = c[i_nf]
        x = x[i_nf]
        # user guess x0 stays separate from presolve solution x
        if x0 is not None:
            x0 = x0[i_nf]
        A_eq = A_eq[:, i_nf]
        A_ub = A_ub[:, i_nf]
        # record of variables to be added back in
        undo = [np.nonzero(i_f)[0], lb[i_f]]
        # don't remove these entries from bounds; they'll be used later.
        # but we _also_ need a version of the bounds with these removed
        lb_mod = lb[i_nf]
        ub_mod = ub[i_nf]

    # no constraints indicates that problem is trivial
    if A_eq.size == 0 and A_ub.size == 0:
        b_eq = np.array([])
        b_ub = np.array([])
        # test_empty_constraint_1
        if c.size == 0:
            status = 0
            message = ("The solution was determined in presolve as there are "
                       "no non-trivial constraints.")
        elif (np.any(np.logical_and(c < 0, ub_mod == np.inf)) or
              np.any(np.logical_and(c > 0, lb_mod == -np.inf))):
            # test_no_constraints()
            # test_unbounded_no_nontrivial_constraints_1
            # test_unbounded_no_nontrivial_constraints_2
            status = 3
            message = ("The problem is (trivially) unbounded "
                       "because there are no non-trivial constraints and "
                       "a) at least one decision variable is unbounded "
                       "above and its corresponding cost is negative, or "
                       "b) at least one decision variable is unbounded below "
                       "and its corresponding cost is positive. ")
        else:  # test_empty_constraint_2
            status = 0
            message = ("The solution was determined in presolve as there are "
                       "no non-trivial constraints.")
        complete = True
        x[c < 0] = ub_mod[c < 0]
        x[c > 0] = lb_mod[c > 0]
        # where c is zero, set x to a finite bound or zero
        x_zero_c = ub_mod[c == 0]
        x_zero_c[np.isinf(x_zero_c)] = ub_mod[c == 0][np.isinf(x_zero_c)]
        x_zero_c[np.isinf(x_zero_c)] = 0
        x[c == 0] = x_zero_c
        # if this is not the last step of presolve, should convert bounds back
        # to array and return here

    # *sigh* - convert bounds back to their standard form (list of tuples)
    # again, in retrospect, numpy array would be standard form
    lb[np.equal(lb, -np.inf)] = None
    ub[np.equal(ub, np.inf)] = None
    bounds = np.hstack((lb[:, np.newaxis], ub[:, np.newaxis]))
    bounds = bounds.tolist()
    for i, row in enumerate(bounds):
        for j, col in enumerate(row):
            if str(col) == "nan":
                # comparing col to float("nan") and np.nan doesn't work.
                # should use np.isnan
                bounds[i][j] = None

    # remove redundant (linearly dependent) rows from equality constraints
    n_rows_A = A_eq.shape[0]
    redundancy_warning = ("A_eq does not appear to be of full row rank. To "
                          "improve performance, check the problem formulation "
                          "for redundant equality constraints.")
    if (sps.issparse(A_eq)):
        if rr and A_eq.size > 0:  # TODO: Fast sparse rank check?
            A_eq, b_eq, status, message = _remove_redundancy_sparse(A_eq, b_eq)
            if A_eq.shape[0] < n_rows_A:
                warn(redundancy_warning, OptimizeWarning, stacklevel=1)
            if status != 0:
                complete = True
        return (_LPProblem(c, A_ub, b_ub, A_eq, b_eq, bounds, x0),
                c0, x, undo, complete, status, message)

    # This is a wild guess for which redundancy removal algorithm will be
    # faster. More testing would be good.
    small_nullspace = 5
    if rr and A_eq.size > 0:
        try:  # TODO: instead use results of first SVD in _remove_redundancy
            rank = np.linalg.matrix_rank(A_eq)
        except Exception:  # oh well, we'll have to go with _remove_redundancy_dense
            rank = 0
    if rr and A_eq.size > 0 and rank < A_eq.shape[0]:
        warn(redundancy_warning, OptimizeWarning, stacklevel=3)
        dim_row_nullspace = A_eq.shape[0]-rank
        if dim_row_nullspace <= small_nullspace:
            A_eq, b_eq, status, message = _remove_redundancy(A_eq, b_eq)
        if dim_row_nullspace > small_nullspace or status == 4:
            A_eq, b_eq, status, message = _remove_redundancy_dense(A_eq, b_eq)
        if A_eq.shape[0] < rank:
            message = ("Due to numerical issues, redundant equality "
                       "constraints could not be removed automatically. "
                       "Try providing your constraint matrices as sparse "
                       "matrices to activate sparse presolve, try turning "
                       "off redundancy removal, or try turning off presolve "
                       "altogether.")
            status = 4
        if status != 0:
            complete = True
    return (_LPProblem(c, A_ub, b_ub, A_eq, b_eq, bounds, x0),
            c0, x, undo, complete, status, message)


def _parse_linprog(lp, options):
    """
    Parse the provided linear programming problem

    ``_parse_linprog`` employs two main steps ``_check_sparse_inputs`` and
    ``_clean_inputs``. ``_check_sparse_inputs`` checks for sparsity in the
    provided constraints (``A_ub`` and ``A_eq) and if these match the provided
    sparsity optional values.

    ``_clean inputs`` checks of the provided inputs. If no violations are
    identified the objective vector, upper bound constraints, equality
    constraints, and simple bounds are returned in the expected format.

    Parameters
    ----------
<<<<<<< HEAD
    lp : A `scipy.optimize._linprog_util._LPProblem` consisting of the following fields:

        c : 1D array
            The coefficients of the linear objective function to be minimized.
        A_ub : 2D array, optional
            The inequality constraint matrix. Each row of ``A_ub`` specifies the
            coefficients of a linear inequality constraint on ``x``.
        b_ub : 1D array, optional
            The inequality constraint vector. Each element represents an
            upper bound on the corresponding value of ``A_ub @ x``.
        A_eq : 2D array, optional
            The equality constraint matrix. Each row of ``A_eq`` specifies the
            coefficients of a linear equality constraint on ``x``.
        b_eq : 1D array, optional
            The equality constraint vector. Each element of ``A_eq @ x`` must equal
            the corresponding element of ``b_eq``.
        bounds : sequence, optional
            A sequence of ``(min, max)`` pairs for each element in ``x``, defining
            the minimum and maximum values of that decision variable. Use ``None`` to
            indicate that there is no bound. By default, bounds are ``(0, None)``
            (all decision variables are non-negative).
            If a single tuple ``(min, max)`` is provided, then ``min`` and
            ``max`` will serve as bounds for all decision variables.
        x0 : 1D array, optional
            Guess values of the decision variables, which will be refined by
            the optimization algorithm. This argument is currently used only by the
            'revised simplex' method, and can only be used if `x0` represents a
            basic feasible solution.

=======
    c : 1-D array
        Coefficients of the linear objective function to be minimized.
    A_ub : 2-D array, optional
        2-D array such that ``A_ub @ x`` gives the values of the upper-bound
        inequality constraints at ``x``.
    b_ub : 1-D array, optional
        1-D array of values representing the upper-bound of each inequality
        constraint (row) in ``A_ub``.
    A_eq : 2-D array, optional
        2-D array such that ``A_eq @ x`` gives the values of the equality
        constraints at ``x``.
    b_eq : 1-D array, optional
        1-D array of values representing the RHS of each equality constraint
        (row) in ``A_eq``.
    bounds : sequence
        ``(min, max)`` pairs for each element in ``x``, defining
        the bounds on that parameter. Use None for one of ``min`` or
        ``max`` when there is no bound in that direction. By default
        bounds are ``(0, None)`` (non-negative). If a sequence containing a
        single tuple is provided, then ``min`` and ``max`` will be applied to
        all variables in the problem.
>>>>>>> 8182ef82
    options : dict
        A dictionary of solver options. All methods accept the following
        generic options:

            maxiter : int
                Maximum number of iterations to perform.
            disp : bool
                Set to True to print convergence messages.

        For method-specific options, see :func:`show_options('linprog')`.
<<<<<<< HEAD

    Returns
    -------
    lp : A `scipy.optimize._linprog_util._LPProblem` consisting of the following fields:

        c : 1D array
            The coefficients of the linear objective function to be minimized.
        A_ub : 2D array, optional
            The inequality constraint matrix. Each row of ``A_ub`` specifies the
            coefficients of a linear inequality constraint on ``x``.
        b_ub : 1D array, optional
            The inequality constraint vector. Each element represents an
            upper bound on the corresponding value of ``A_ub @ x``.
        A_eq : 2D array, optional
            The equality constraint matrix. Each row of ``A_eq`` specifies the
            coefficients of a linear equality constraint on ``x``.
        b_eq : 1D array, optional
            The equality constraint vector. Each element of ``A_eq @ x`` must equal
            the corresponding element of ``b_eq``.
        bounds : sequence, optional
            A sequence of ``(min, max)`` pairs for each element in ``x``, defining
            the minimum and maximum values of that decision variable. Use ``None`` to
            indicate that there is no bound. By default, bounds are ``(0, None)``
            (all decision variables are non-negative).
            If a single tuple ``(min, max)`` is provided, then ``min`` and
            ``max`` will serve as bounds for all decision variables.
        x0 : 1D array, optional
            Guess values of the decision variables, which will be refined by
            the optimization algorithm. This argument is currently used only by the
            'revised simplex' method, and can only be used if `x0` represents a
            basic feasible solution.

=======
    x0 : 1-D array, optional
        Starting values of the independent variables, which will be refined by
        the optimization algorithm. Currently compatible only with the
        'revised simplex' method, and only if x0 is a basic feasible solution
        of the problem.

    Returns
    -------
    c : 1-D array
        Coefficients of the linear objective function to be minimized.
    A_ub : 2-D array, optional
        2-D array such that ``A_ub @ x`` gives the values of the upper-bound
        inequality constraints at ``x``.
    b_ub : 1-D array, optional
        1-D array of values representing the upper-bound of each inequality
        constraint (row) in ``A_ub``.
    A_eq : 2-D array, optional
        2-D array such that ``A_eq @ x`` gives the values of the equality
        constraints at ``x``.
    b_eq : 1-D array, optional
        1-D array of values representing the RHS of each equality constraint
        (row) in ``A_eq``.
    bounds : sequence, optional
        ``(min, max)`` pairs for each element in ``x``, defining
        the bounds on that parameter. Use None for one of ``min`` or
        ``max`` when there is no bound in that direction. By default
        bounds are ``(0, None)`` (non-negative).
        If a sequence containing a single tuple is provided, then ``min`` and
        ``max`` will be applied to all variables in the problem.
>>>>>>> 8182ef82
    options : dict, optional
        A dictionary of solver options. All methods accept the following
        generic options:

            maxiter : int
                Maximum number of iterations to perform.
            disp : bool
                Set to True to print convergence messages.

        For method-specific options, see :func:`show_options('linprog')`.
<<<<<<< HEAD
=======
    x0 : 1-D array, optional
        Starting values of the independent variables, which will be refined by
        the optimization algorithm. Currently compatible only with the
        'revised simplex' method, and only if x0 is a basic feasible solution
        of the problem.
>>>>>>> 8182ef82
    """
    if options is None:
        options = {}

    solver_options = {k: v for k, v in options.items()}
<<<<<<< HEAD
    solver_options, A_ub, A_eq = _check_sparse_inputs(solver_options, lp.A_ub, lp.A_eq)
    # Convert lists to numpy arrays, etc...
    lp = _clean_inputs(lp._replace(A_ub=A_ub, A_eq=A_eq))
    return lp, solver_options
=======
    solver_options, A_ub, A_eq = _check_sparse_inputs(solver_options, A_ub, A_eq)
    # Convert lists to NumPy arrays, etc.
    c, A_ub, b_ub, A_eq, b_eq, bounds, x0 = _clean_inputs(
        c, A_ub, b_ub, A_eq, b_eq, bounds, x0)
    return c, A_ub, b_ub, A_eq, b_eq, bounds, solver_options, x0
>>>>>>> 8182ef82


def _get_Abc(lp, c0, undo=[]):
    """
    Given a linear programming problem of the form:

    Minimize::

        c @ x

    Subject to::

        A_ub @ x <= b_ub
        A_eq @ x == b_eq
         lb <= x <= ub

    where ``lb = 0`` and ``ub = None`` unless set in ``bounds``.

    Return the problem in standard form:

    Minimize::

        c @ x

    Subject to::

        A @ x == b
            x >= 0

    by adding slack variables and making variable substitutions as necessary.

    Parameters
    ----------
<<<<<<< HEAD
    lp : A `scipy.optimize._linprog_util._LPProblem` consisting of the following fields:

        c : 1D array
            The coefficients of the linear objective function to be minimized.
        A_ub : 2D array, optional
            The inequality constraint matrix. Each row of ``A_ub`` specifies the
            coefficients of a linear inequality constraint on ``x``.
        b_ub : 1D array, optional
            The inequality constraint vector. Each element represents an
            upper bound on the corresponding value of ``A_ub @ x``.
        A_eq : 2D array, optional
            The equality constraint matrix. Each row of ``A_eq`` specifies the
            coefficients of a linear equality constraint on ``x``.
        b_eq : 1D array, optional
            The equality constraint vector. Each element of ``A_eq @ x`` must equal
            the corresponding element of ``b_eq``.
        bounds : sequence, optional
            A sequence of ``(min, max)`` pairs for each element in ``x``, defining
            the minimum and maximum values of that decision variable. Use ``None`` to
            indicate that there is no bound. By default, bounds are ``(0, None)``
            (all decision variables are non-negative).
            If a single tuple ``(min, max)`` is provided, then ``min`` and
            ``max`` will serve as bounds for all decision variables.
        x0 : 1D array, optional
            Guess values of the decision variables, which will be refined by
            the optimization algorithm. This argument is currently used only by the
            'revised simplex' method, and can only be used if `x0` represents a
            basic feasible solution.

    c0 : float
        Constant term in objective function due to fixed (and eliminated)
        variables.
=======
    c : 1-D array
        Coefficients of the linear objective function to be minimized.
        Components corresponding with fixed variables have been eliminated.
    c0 : float
        Constant term in objective function due to fixed (and eliminated)
        variables.
    A_ub : 2-D array, optional
        2-D array such that ``A_ub @ x`` gives the values of the upper-bound
        inequality constraints at ``x``.
    b_ub : 1-D array, optional
        1-D array of values representing the upper-bound of each inequality
        constraint (row) in ``A_ub``.
    A_eq : 2-D array, optional
        2-D array such that ``A_eq @ x`` gives the values of the equality
        constraints at ``x``.
    b_eq : 1-D array, optional
        1-D array of values representing the RHS of each equality constraint
        (row) in ``A_eq``.
    bounds : sequence of tuples
        ``(min, max)`` pairs for each element in ``x``, defining
        the bounds on that parameter. Use None for each of ``min`` or
        ``max`` when there is no bound in that direction. Bounds have been
        tightened where possible.
    x0 : 1-D array
        Starting values of the independent variables, which will be refined by
        the optimization algorithm
>>>>>>> 8182ef82
    undo: list of tuples
        (`index`, `value`) pairs that record the original index and fixed value
        for each variable removed from the problem

    Returns
    -------
    A : 2-D array
        2-D array such that ``A`` @ ``x``, gives the values of the equality
        constraints at ``x``.
    b : 1-D array
        1-D array of values representing the RHS of each equality constraint
        (row) in A (for standard form problem).
    c : 1-D array
        Coefficients of the linear objective function to be minimized (for
        standard form problem).
    c0 : float
        Constant term in objective function due to fixed (and eliminated)
        variables.
    x0 : 1-D array
        Starting values of the independent variables, which will be refined by
        the optimization algorithm

    References
    ----------
    .. [9] Bertsimas, Dimitris, and J. Tsitsiklis. "Introduction to linear
           programming." Athena Scientific 1 (1997): 997.

    """
    c, A_ub, b_ub, A_eq, b_eq, bounds, x0 = lp

    if sps.issparse(A_eq):
        sparse = True
        A_eq = sps.lil_matrix(A_eq)
        A_ub = sps.lil_matrix(A_ub)

        def hstack(blocks):
            return sps.hstack(blocks, format="lil")

        def vstack(blocks):
            return sps.vstack(blocks, format="lil")

        zeros = sps.lil_matrix
        eye = sps.eye
    else:
        sparse = False
        hstack = np.hstack
        vstack = np.vstack
        zeros = np.zeros
        eye = np.eye

    fixed_x = set()
    if len(undo) > 0:
        # these are indices of variables removed from the problem
        # however, their bounds are still part of the bounds list
        fixed_x = set(undo[0])
    # they are needed elsewhere, but not here
    bounds = [bounds[i] for i in range(len(bounds)) if i not in fixed_x]
    # in retrospect, the standard form of bounds should have been an n x 2
    # array. maybe change it someday.

    # modify problem such that all variables have only non-negativity bounds

    bounds = np.array(bounds)
    lbs = bounds[:, 0]
    ubs = bounds[:, 1]
    m_ub, n_ub = A_ub.shape

    lb_none = np.equal(lbs, None)
    ub_none = np.equal(ubs, None)
    lb_some = np.logical_not(lb_none)
    ub_some = np.logical_not(ub_none)

    # if preprocessing is on, lb == ub can't happen
    # if preprocessing is off, then it would be best to convert that
    # to an equality constraint, but it's tricky to make the other
    # required modifications from inside here.

    # unbounded below: substitute xi = -xi' (unbounded above)
    l_nolb_someub = np.logical_and(lb_none, ub_some)
    i_nolb = np.nonzero(l_nolb_someub)[0]
    lbs[l_nolb_someub], ubs[l_nolb_someub] = (
        -ubs[l_nolb_someub], lbs[l_nolb_someub])
    lb_none = np.equal(lbs, None)
    ub_none = np.equal(ubs, None)
    lb_some = np.logical_not(lb_none)
    ub_some = np.logical_not(ub_none)
    c[i_nolb] *= -1
    if x0 is not None:
        x0[i_nolb] *= -1
    if len(i_nolb) > 0:
        if A_ub.shape[0] > 0:  # sometimes needed for sparse arrays... weird
            A_ub[:, i_nolb] *= -1
        if A_eq.shape[0] > 0:
            A_eq[:, i_nolb] *= -1

    # upper bound: add inequality constraint
    i_newub = np.nonzero(ub_some)[0]
    ub_newub = ubs[ub_some]
    n_bounds = np.count_nonzero(ub_some)
    A_ub = vstack((A_ub, zeros((n_bounds, A_ub.shape[1]))))
    b_ub = np.concatenate((b_ub, np.zeros(n_bounds)))
    A_ub[range(m_ub, A_ub.shape[0]), i_newub] = 1
    b_ub[m_ub:] = ub_newub

    A1 = vstack((A_ub, A_eq))
    b = np.concatenate((b_ub, b_eq))
    c = np.concatenate((c, np.zeros((A_ub.shape[0],))))
    if x0 is not None:
        x0 = np.concatenate((x0, np.zeros((A_ub.shape[0],))))
    # unbounded: substitute xi = xi+ + xi-
    l_free = np.logical_and(lb_none, ub_none)
    i_free = np.nonzero(l_free)[0]
    n_free = len(i_free)
    A1 = hstack((A1, zeros((A1.shape[0], n_free))))
    c = np.concatenate((c, np.zeros(n_free)))
    if x0 is not None:
        x0 = np.concatenate((x0, np.zeros(n_free)))
    A1[:, range(n_ub, A1.shape[1])] = -A1[:, i_free]
    c[np.arange(n_ub, A1.shape[1])] = -c[i_free]
    if x0 is not None:
        i_free_neg = x0[i_free] < 0
        x0[np.arange(n_ub, A1.shape[1])[i_free_neg]] = -x0[i_free[i_free_neg]]
        x0[i_free[i_free_neg]] = 0

    # add slack variables
    A2 = vstack([eye(A_ub.shape[0]), zeros((A_eq.shape[0], A_ub.shape[0]))])

    A = hstack([A1, A2])

    # lower bound: substitute xi = xi' + lb
    # now there is a constant term in objective
    i_shift = np.nonzero(lb_some)[0]
    lb_shift = lbs[lb_some].astype(float)
    c0 += np.sum(lb_shift * c[i_shift])
    if sparse:
        b = b.reshape(-1, 1)
        A = A.tocsc()
        b -= (A[:, i_shift] * sps.diags(lb_shift)).sum(axis=1)
        b = b.ravel()
    else:
        b -= (A[:, i_shift] * lb_shift).sum(axis=1)
    if x0 is not None:
        x0[i_shift] -= lb_shift

    return A, b, c, c0, x0


def _round_to_power_of_two(x):
    """
    Round elements of the array to the nearest power of two.
    """
    return 2**np.around(np.log2(x))


def _autoscale(A, b, c, x0):
    """
    Scales the problem according to equilibration from [12].
    Also normalizes the right hand side vector by its maximum element.
    """
    m, n = A.shape

    C = 1
    R = 1

    if A.size > 0:

        R = np.max(np.abs(A), axis=1)
        if sps.issparse(A):
            R = R.toarray().flatten()
        R[R == 0] = 1
        R = 1/_round_to_power_of_two(R)
        A = sps.diags(R)*A if sps.issparse(A) else A*R.reshape(m, 1)
        b = b*R

        C = np.max(np.abs(A), axis=0)
        if sps.issparse(A):
            C = C.toarray().flatten()
        C[C == 0] = 1
        C = 1/_round_to_power_of_two(C)
        A = A*sps.diags(C) if sps.issparse(A) else A*C
        c = c*C

    b_scale = np.max(np.abs(b)) if b.size > 0 else 1
    if b_scale == 0:
        b_scale = 1.
    b = b/b_scale

    if x0 is not None:
        x0 = x0/b_scale*(1/C)
    return A, b, c, x0, C, b_scale


def _unscale(x, C, b_scale):
    """
    Converts solution to _autoscale problem -> solution to original problem.
    """

    try:
        n = len(C)
        # fails if sparse or scalar; that's OK.
        # this is only needed for original simplex (never sparse)
    except TypeError as e:
        n = len(x)

    return x[:n]*b_scale*C


def _display_summary(message, status, fun, iteration):
    """
    Print the termination summary of the linear program

    Parameters
    ----------
    message : str
            A string descriptor of the exit status of the optimization.
    status : int
        An integer representing the exit status of the optimization::

                0 : Optimization terminated successfully
                1 : Iteration limit reached
                2 : Problem appears to be infeasible
                3 : Problem appears to be unbounded
                4 : Serious numerical difficulties encountered

    fun : float
        Value of the objective function.
    iteration : iteration
        The number of iterations performed.
    """
    print(message)
    if status in (0, 1):
        print("         Current function value: {0: <12.6f}".format(fun))
    print("         Iterations: {0:d}".format(iteration))


def _postsolve(x, postsolve_args, complete=False, tol=1e-8, copy=False):
    """
    Given solution x to presolved, standard form linear program x, add
    fixed variables back into the problem and undo the variable substitutions
    to get solution to original linear program. Also, calculate the objective
    function value, slack in original upper bound constraints, and residuals
    in original equality constraints.

    Parameters
    ----------
    x : 1-D array
        Solution vector to the standard-form problem.
    postsolve_args : tuple
        Data needed by _postsolve to convert the solution to the standard-form
        problem into the solution to the original problem, including:

<<<<<<< HEAD
        lp : A `scipy.optimize._linprog_util._LPProblem` consisting of the following fields:

            c : 1D array
                The coefficients of the linear objective function to be minimized.
            A_ub : 2D array, optional
                The inequality constraint matrix. Each row of ``A_ub`` specifies the
                coefficients of a linear inequality constraint on ``x``.
            b_ub : 1D array, optional
                The inequality constraint vector. Each element represents an
                upper bound on the corresponding value of ``A_ub @ x``.
            A_eq : 2D array, optional
                The equality constraint matrix. Each row of ``A_eq`` specifies the
                coefficients of a linear equality constraint on ``x``.
            b_eq : 1D array, optional
                The equality constraint vector. Each element of ``A_eq @ x`` must equal
                the corresponding element of ``b_eq``.
            bounds : sequence, optional
                A sequence of ``(min, max)`` pairs for each element in ``x``, defining
                the minimum and maximum values of that decision variable. Use ``None`` to
                indicate that there is no bound. By default, bounds are ``(0, None)``
                (all decision variables are non-negative).
                If a single tuple ``(min, max)`` is provided, then ``min`` and
                ``max`` will serve as bounds for all decision variables.
            x0 : 1D array, optional
                Guess values of the decision variables, which will be refined by
                the optimization algorithm. This argument is currently used only by the
                'revised simplex' method, and can only be used if `x0` represents a
                basic feasible solution.

=======
        c : 1-D array
            Original coefficients of the linear objective function to be
            minimized.
        A_ub : 2-D array, optional
            2-D array such that ``A_ub @ x`` gives the values of the upper-bound
            inequality constraints at ``x``.
        b_ub : 1-D array, optional
            1-D array of values representing the upper-bound of each inequality
            constraint (row) in ``A_ub``.
        A_eq : 2-D array, optional
            2-D array such that ``A_eq @ x`` gives the values of the equality
            constraints at ``x``.
        b_eq : 1-D array, optional
            1-D array of values representing the RHS of each equality constraint
            (row) in ``A_eq``.
        bounds : sequence of tuples
            Bounds, as modified in presolve
>>>>>>> 8182ef82
        undo: list of tuples
            (`index`, `value`) pairs that record the original index and fixed value
            for each variable removed from the problem

    complete : bool
        Whether the solution is was determined in presolve (``True`` if so)
    tol : float
        Termination tolerance; see [1]_ Section 4.5.

    Returns
    -------
    x : 1-D array
        Solution vector to original linear programming problem
    fun: float
        optimal objective value for original problem
    slack : 1-D array
        The (non-negative) slack in the upper bound constraints, that is,
        ``b_ub - A_ub @ x``
    con : 1-D array
        The (nominally zero) residuals of the equality constraints, that is,
        ``b - A_eq @ x``
    lb : 1-D array
        The lower bound constraints on the original variables
    ub: 1-D array
        The upper bound constraints on the original variables
    """
    # note that all the inputs are the ORIGINAL, unmodified versions
    # no rows, columns have been removed
    # the only exception is bounds; it has been modified
    # we need these modified values to undo the variable substitutions
    # in retrospect, perhaps this could have been simplified if the "undo"
    # variable also contained information for undoing variable substitutions

    (c, A_ub, b_ub, A_eq, b_eq, bounds, x0), undo, C, b_scale = postsolve_args
    x = _unscale(x, C, b_scale)

    n_x = len(c)

    # we don't have to undo variable substitutions for fixed variables that
    # were removed from the problem
    no_adjust = set()

    # if there were variables removed from the problem, add them back into the
    # solution vector
    if len(undo) > 0:
        no_adjust = set(undo[0])
        x = x.tolist()
        for i, val in zip(undo[0], undo[1]):
            x.insert(i, val)
        copy = True
    if copy:
        x = np.array(x, copy=True)

    # now undo variable substitutions
    # if "complete", problem was solved in presolve; don't do anything here
    if not complete and bounds is not None:  # bounds are never none, probably
        n_unbounded = 0
        for i, b in enumerate(bounds):
            if i in no_adjust:
                continue
            lb, ub = b
            if lb is None and ub is None:
                n_unbounded += 1
                x[i] = x[i] - x[n_x + n_unbounded - 1]
            else:
                if lb is None:
                    x[i] = ub - x[i]
                else:
                    x[i] += lb

    n_x = len(c)
    x = x[:n_x]  # all the rest of the variables were artificial
    fun = x.dot(c)
    slack = b_ub - A_ub.dot(x)  # report slack for ORIGINAL UB constraints
    # report residuals of ORIGINAL EQ constraints
    con = b_eq - A_eq.dot(x)

    # Patch for bug #8664. Detecting this sort of issue earlier
    # (via abnormalities in the indicators) would be better.
    bounds = np.array(bounds)  # again, this should have been the standard form
    lb = bounds[:, 0]
    ub = bounds[:, 1]
    lb[np.equal(lb, None)] = -np.inf
    ub[np.equal(ub, None)] = np.inf

    return x, fun, slack, con, lb, ub


def _check_result(x, fun, status, slack, con, lb, ub, tol, message):
    """
    Check the validity of the provided solution.

    A valid (optimal) solution satisfies all bounds, all slack variables are
    negative and all equality constraint residuals are strictly non-zero.
    Further, the lower-bounds, upper-bounds, slack and residuals contain
    no nan values.

    Parameters
    ----------
    x : 1-D array
        Solution vector to original linear programming problem
    fun: float
        optimal objective value for original problem
    status : int
        An integer representing the exit status of the optimization::

             0 : Optimization terminated successfully
             1 : Iteration limit reached
             2 : Problem appears to be infeasible
             3 : Problem appears to be unbounded
             4 : Serious numerical difficulties encountered

    slack : 1-D array
        The (non-negative) slack in the upper bound constraints, that is,
        ``b_ub - A_ub @ x``
    con : 1-D array
        The (nominally zero) residuals of the equality constraints, that is,
        ``b - A_eq @ x``
    lb : 1-D array
        The lower bound constraints on the original variables
    ub: 1-D array
        The upper bound constraints on the original variables
    message : str
        A string descriptor of the exit status of the optimization.
    tol : float
        Termination tolerance; see [1]_ Section 4.5.

    Returns
    -------
    status : int
        An integer representing the exit status of the optimization::

             0 : Optimization terminated successfully
             1 : Iteration limit reached
             2 : Problem appears to be infeasible
             3 : Problem appears to be unbounded
             4 : Serious numerical difficulties encountered

    message : str
        A string descriptor of the exit status of the optimization.
    """
    # Somewhat arbitrary, but status 5 is very unusual
    tol = np.sqrt(tol) * 10

    contains_nans = (
        np.isnan(x).any()
        or np.isnan(fun)
        or np.isnan(slack).any()
        or np.isnan(con).any()
    )

    if contains_nans:
        is_feasible = False
    else:
        invalid_bounds = (x < lb - tol).any() or (x > ub + tol).any()
        invalid_slack = status != 3 and (slack < -tol).any()
        invalid_con = status != 3 and (np.abs(con) > tol).any()
        is_feasible = not (invalid_bounds or invalid_slack or invalid_con)

    if status == 0 and not is_feasible:
        status = 4
        message = ("The solution does not satisfy the constraints within the "
                   "required tolerance of " + "{:.2E}".format(tol) + ", yet "
                   "no errors were raised and there is no certificate of "
                   "infeasibility or unboundedness. This is known to occur "
                   "if the `presolve` option is False and the problem is "
                   "infeasible. This can also occur due to the limited "
                   "accuracy of the `interior-point` method. Check whether "
                   "the slack and constraint residuals are acceptable; "
                   "if not, consider enabling presolve, reducing option "
                   "`tol`, and/or using method `revised simplex`. "
                   "If you encounter this message under different "
                   "circumstances, please submit a bug report.")
    elif status == 0 and contains_nans:
        status = 4
        message = ("Numerical difficulties were encountered but no errors "
                   "were raised. This is known to occur if the 'presolve' "
                   "option is False, 'sparse' is True, and A_eq includes "
                   "redundant rows. If you encounter this under different "
                   "circumstances, please submit a bug report. Otherwise, "
                   "remove linearly dependent equations from your equality "
                   "constraints or enable presolve.")
    elif status == 2 and is_feasible:
        # Occurs if the simplex method exits after phase one with a very
        # nearly basic feasible solution. Postsolving can make the solution
        # basic, however, this solution is NOT optimal
        raise ValueError(message)

    return status, message


def _postprocess(x, postsolve_args, complete=False, status=0, message="",
                 tol=1e-8, iteration=None, disp=False):
    """
    Given solution x to presolved, standard form linear program x, add
    fixed variables back into the problem and undo the variable substitutions
    to get solution to original linear program. Also, calculate the objective
    function value, slack in original upper bound constraints, and residuals
    in original equality constraints.

    Parameters
    ----------
    x : 1-D array
        Solution vector to the standard-form problem.
    c : 1-D array
        Original coefficients of the linear objective function to be minimized.
    A_ub : 2-D array, optional
        2-D array such that ``A_ub @ x`` gives the values of the upper-bound
        inequality constraints at ``x``.
    b_ub : 1-D array, optional
        1-D array of values representing the upper-bound of each inequality
        constraint (row) in ``A_ub``.
    A_eq : 2-D array, optional
        2-D array such that ``A_eq @ x`` gives the values of the equality
        constraints at ``x``.
    b_eq : 1-D array, optional
        1-D array of values representing the RHS of each equality constraint
        (row) in ``A_eq``.
    bounds : sequence of tuples
        Bounds, as modified in presolve
    complete : bool
        Whether the solution is was determined in presolve (``True`` if so)
    undo: list of tuples
        (`index`, `value`) pairs that record the original index and fixed value
        for each variable removed from the problem
    status : int
        An integer representing the exit status of the optimization::

             0 : Optimization terminated successfully
             1 : Iteration limit reached
             2 : Problem appears to be infeasible
             3 : Problem appears to be unbounded
             4 : Serious numerical difficulties encountered

    message : str
        A string descriptor of the exit status of the optimization.
    tol : float
        Termination tolerance; see [1]_ Section 4.5.

    Returns
    -------
    x : 1-D array
        Solution vector to original linear programming problem
    fun: float
        optimal objective value for original problem
    slack : 1-D array
        The (non-negative) slack in the upper bound constraints, that is,
        ``b_ub - A_ub @ x``
    con : 1-D array
        The (nominally zero) residuals of the equality constraints, that is,
        ``b - A_eq @ x``
    status : int
        An integer representing the exit status of the optimization::

             0 : Optimization terminated successfully
             1 : Iteration limit reached
             2 : Problem appears to be infeasible
             3 : Problem appears to be unbounded
             4 : Serious numerical difficulties encountered

    message : str
        A string descriptor of the exit status of the optimization.

    """

    x, fun, slack, con, lb, ub = _postsolve(
        x, postsolve_args, complete, tol
    )

    status, message = _check_result(
        x, fun, status, slack, con,
        lb, ub, tol, message
    )

    if disp:
        _display_summary(message, status, fun, iteration)

    return x, fun, slack, con, status, message<|MERGE_RESOLUTION|>--- conflicted
+++ resolved
@@ -179,7 +179,6 @@
 
     Parameters
     ----------
-<<<<<<< HEAD
     lp : A `scipy.optimize._linprog_util._LPProblem` consisting of the following fields:
 
         c : 1D array
@@ -239,57 +238,7 @@
             the optimization algorithm. This argument is currently used only by the
             'revised simplex' method, and can only be used if `x0` represents a
             basic feasible solution.
-=======
-    c : 1-D array
-        Coefficients of the linear objective function to be minimized.
-    A_ub : 2-D array, optional
-        2-D array such that ``A_ub @ x`` gives the values of the upper-bound
-        inequality constraints at ``x``.
-    b_ub : 1-D array, optional
-        1-D array of values representing the upper-bound of each inequality
-        constraint (row) in ``A_ub``.
-    A_eq : 2-D array, optional
-        2-D array such that ``A_eq @ x`` gives the values of the equality
-        constraints at ``x``.
-    b_eq : 1-D array, optional
-        1-D array of values representing the RHS of each equality constraint
-        (row) in ``A_eq``.
-    bounds : sequence, optional
-        ``(min, max)`` pairs for each element in ``x``, defining
-        the bounds on that parameter. Use None for one of ``min`` or
-        ``max`` when there is no bound in that direction. By default
-        bounds are ``(0, None)`` (non-negative).
-        If a sequence containing a single tuple is provided, then ``min`` and
-        ``max`` will be applied to all variables in the problem.
-    x0 : 1-D array, optional
-        Starting values of the independent variables, which will be refined by
-        the optimization algorithm.
-
-    Returns
-    -------
-    c : 1-D array
-        Coefficients of the linear objective function to be minimized.
-    A_ub : 2-D array, optional
-        2-D array such that ``A_ub @ x`` gives the values of the upper-bound
-        inequality constraints at ``x``.
-    b_ub : 1-D array, optional
-        1-D array of values representing the upper-bound of each inequality
-        constraint (row) in ``A_ub``.
-    A_eq : 2-D array, optional
-        2-D array such that ``A_eq @ x`` gives the values of the equality
-        constraints at ``x``.
-    b_eq : 1-D array, optional
-        1-D array of values representing the RHS of each equality constraint
-        (row) in ``A_eq``.
-    bounds : sequence of tuples
-        ``(min, max)`` pairs for each element in ``x``, defining
-        the bounds on that parameter. Use None for each of ``min`` or
-        ``max`` when there is no bound in that direction. By default
-        bounds are ``(0, None)`` (non-negative).
-    x0 : 1-D array, optional
-        Starting values of the independent variables, which will be refined by
-        the optimization algorithm.
->>>>>>> 8182ef82
+
     """
     c, A_ub, b_ub, A_eq, b_eq, bounds, x0 = lp
 
@@ -508,7 +457,6 @@
 
     Parameters
     ----------
-<<<<<<< HEAD
     lp : A `scipy.optimize._linprog_util._LPProblem` consisting of the following fields:
 
         c : 1D array
@@ -538,29 +486,6 @@
             'revised simplex' method, and can only be used if `x0` represents a
             basic feasible solution.
 
-=======
-    c : 1-D array
-        Coefficients of the linear objective function to be minimized.
-    A_ub : 2-D array, optional
-        2-D array such that ``A_ub @ x`` gives the values of the upper-bound
-        inequality constraints at ``x``.
-    b_ub : 1-D array, optional
-        1-D array of values representing the upper-bound of each inequality
-        constraint (row) in ``A_ub``.
-    A_eq : 2-D array, optional
-        2-D array such that ``A_eq @ x`` gives the values of the equality
-        constraints at ``x``.
-    b_eq : 1-D array, optional
-        1-D array of values representing the RHS of each equality constraint
-        (row) in ``A_eq``.
-    bounds : sequence of tuples
-        ``(min, max)`` pairs for each element in ``x``, defining
-        the bounds on that parameter. Use None for each of ``min`` or
-        ``max`` when there is no bound in that direction.
-    x0 : 1-D array, optional
-        Starting values of the independent variables, which will be refined by
-        the optimization algorithm.
->>>>>>> 8182ef82
     rr : bool
         If ``True`` attempts to eliminate any redundant rows in ``A_eq``.
         Set False if ``A_eq`` is known to be of full row rank, or if you are
@@ -572,7 +497,6 @@
 
     Returns
     -------
-<<<<<<< HEAD
     lp : A `scipy.optimize._linprog_util._LPProblem` consisting of the following fields:
 
         c : 1D array
@@ -608,36 +532,6 @@
     x : 1D array
         Solution vector (when the solution is trivial and can be determined
         in presolve)
-=======
-    c : 1-D array
-        Coefficients of the linear objective function to be minimized.
-    c0 : 1-D array
-        Constant term in objective function due to fixed (and eliminated)
-        variables.
-    A_ub : 2-D array, optional
-        2-D array such that ``A_ub @ x`` gives the values of the upper-bound
-        inequality constraints at ``x``.
-    b_ub : 1-D array, optional
-        1-D array of values representing the upper-bound of each inequality
-        constraint (row) in ``A_ub``.
-    A_eq : 2-D array, optional
-        2-D array such that ``A_eq @ x`` gives the values of the equality
-        constraints at ``x``.
-    b_eq : 1-D array, optional
-        1-D array of values representing the RHS of each equality constraint
-        (row) in ``A_eq``.
-    bounds : sequence of tuples
-        ``(min, max)`` pairs for each element in ``x``, defining
-        the bounds on that parameter. Use None for each of ``min`` or
-        ``max`` when there is no bound in that direction. Bounds have been
-        tightened where possible.
-    x : 1-D array
-        Solution vector (when the solution is trivial and can be determined
-        in presolve)
-    x0 : 1-D array
-        Starting values of the independent variables, which will be refined by
-        the optimization algorithm (if solution is not determined in presolve)
->>>>>>> 8182ef82
     undo: list of tuples
         (index, value) pairs that record the original index and fixed value
         for each variable removed from the problem
@@ -979,7 +873,6 @@
 
     Parameters
     ----------
-<<<<<<< HEAD
     lp : A `scipy.optimize._linprog_util._LPProblem` consisting of the following fields:
 
         c : 1D array
@@ -1009,29 +902,6 @@
             'revised simplex' method, and can only be used if `x0` represents a
             basic feasible solution.
 
-=======
-    c : 1-D array
-        Coefficients of the linear objective function to be minimized.
-    A_ub : 2-D array, optional
-        2-D array such that ``A_ub @ x`` gives the values of the upper-bound
-        inequality constraints at ``x``.
-    b_ub : 1-D array, optional
-        1-D array of values representing the upper-bound of each inequality
-        constraint (row) in ``A_ub``.
-    A_eq : 2-D array, optional
-        2-D array such that ``A_eq @ x`` gives the values of the equality
-        constraints at ``x``.
-    b_eq : 1-D array, optional
-        1-D array of values representing the RHS of each equality constraint
-        (row) in ``A_eq``.
-    bounds : sequence
-        ``(min, max)`` pairs for each element in ``x``, defining
-        the bounds on that parameter. Use None for one of ``min`` or
-        ``max`` when there is no bound in that direction. By default
-        bounds are ``(0, None)`` (non-negative). If a sequence containing a
-        single tuple is provided, then ``min`` and ``max`` will be applied to
-        all variables in the problem.
->>>>>>> 8182ef82
     options : dict
         A dictionary of solver options. All methods accept the following
         generic options:
@@ -1042,7 +912,6 @@
                 Set to True to print convergence messages.
 
         For method-specific options, see :func:`show_options('linprog')`.
-<<<<<<< HEAD
 
     Returns
     -------
@@ -1075,37 +944,6 @@
             'revised simplex' method, and can only be used if `x0` represents a
             basic feasible solution.
 
-=======
-    x0 : 1-D array, optional
-        Starting values of the independent variables, which will be refined by
-        the optimization algorithm. Currently compatible only with the
-        'revised simplex' method, and only if x0 is a basic feasible solution
-        of the problem.
-
-    Returns
-    -------
-    c : 1-D array
-        Coefficients of the linear objective function to be minimized.
-    A_ub : 2-D array, optional
-        2-D array such that ``A_ub @ x`` gives the values of the upper-bound
-        inequality constraints at ``x``.
-    b_ub : 1-D array, optional
-        1-D array of values representing the upper-bound of each inequality
-        constraint (row) in ``A_ub``.
-    A_eq : 2-D array, optional
-        2-D array such that ``A_eq @ x`` gives the values of the equality
-        constraints at ``x``.
-    b_eq : 1-D array, optional
-        1-D array of values representing the RHS of each equality constraint
-        (row) in ``A_eq``.
-    bounds : sequence, optional
-        ``(min, max)`` pairs for each element in ``x``, defining
-        the bounds on that parameter. Use None for one of ``min`` or
-        ``max`` when there is no bound in that direction. By default
-        bounds are ``(0, None)`` (non-negative).
-        If a sequence containing a single tuple is provided, then ``min`` and
-        ``max`` will be applied to all variables in the problem.
->>>>>>> 8182ef82
     options : dict, optional
         A dictionary of solver options. All methods accept the following
         generic options:
@@ -1116,31 +954,16 @@
                 Set to True to print convergence messages.
 
         For method-specific options, see :func:`show_options('linprog')`.
-<<<<<<< HEAD
-=======
-    x0 : 1-D array, optional
-        Starting values of the independent variables, which will be refined by
-        the optimization algorithm. Currently compatible only with the
-        'revised simplex' method, and only if x0 is a basic feasible solution
-        of the problem.
->>>>>>> 8182ef82
+
     """
     if options is None:
         options = {}
 
     solver_options = {k: v for k, v in options.items()}
-<<<<<<< HEAD
     solver_options, A_ub, A_eq = _check_sparse_inputs(solver_options, lp.A_ub, lp.A_eq)
     # Convert lists to numpy arrays, etc...
     lp = _clean_inputs(lp._replace(A_ub=A_ub, A_eq=A_eq))
     return lp, solver_options
-=======
-    solver_options, A_ub, A_eq = _check_sparse_inputs(solver_options, A_ub, A_eq)
-    # Convert lists to NumPy arrays, etc.
-    c, A_ub, b_ub, A_eq, b_eq, bounds, x0 = _clean_inputs(
-        c, A_ub, b_ub, A_eq, b_eq, bounds, x0)
-    return c, A_ub, b_ub, A_eq, b_eq, bounds, solver_options, x0
->>>>>>> 8182ef82
 
 
 def _get_Abc(lp, c0, undo=[]):
@@ -1174,7 +997,6 @@
 
     Parameters
     ----------
-<<<<<<< HEAD
     lp : A `scipy.optimize._linprog_util._LPProblem` consisting of the following fields:
 
         c : 1D array
@@ -1207,34 +1029,7 @@
     c0 : float
         Constant term in objective function due to fixed (and eliminated)
         variables.
-=======
-    c : 1-D array
-        Coefficients of the linear objective function to be minimized.
-        Components corresponding with fixed variables have been eliminated.
-    c0 : float
-        Constant term in objective function due to fixed (and eliminated)
-        variables.
-    A_ub : 2-D array, optional
-        2-D array such that ``A_ub @ x`` gives the values of the upper-bound
-        inequality constraints at ``x``.
-    b_ub : 1-D array, optional
-        1-D array of values representing the upper-bound of each inequality
-        constraint (row) in ``A_ub``.
-    A_eq : 2-D array, optional
-        2-D array such that ``A_eq @ x`` gives the values of the equality
-        constraints at ``x``.
-    b_eq : 1-D array, optional
-        1-D array of values representing the RHS of each equality constraint
-        (row) in ``A_eq``.
-    bounds : sequence of tuples
-        ``(min, max)`` pairs for each element in ``x``, defining
-        the bounds on that parameter. Use None for each of ``min`` or
-        ``max`` when there is no bound in that direction. Bounds have been
-        tightened where possible.
-    x0 : 1-D array
-        Starting values of the independent variables, which will be refined by
-        the optimization algorithm
->>>>>>> 8182ef82
+
     undo: list of tuples
         (`index`, `value`) pairs that record the original index and fixed value
         for each variable removed from the problem
@@ -1486,59 +1281,38 @@
         Data needed by _postsolve to convert the solution to the standard-form
         problem into the solution to the original problem, including:
 
-<<<<<<< HEAD
-        lp : A `scipy.optimize._linprog_util._LPProblem` consisting of the following fields:
-
-            c : 1D array
-                The coefficients of the linear objective function to be minimized.
-            A_ub : 2D array, optional
-                The inequality constraint matrix. Each row of ``A_ub`` specifies the
-                coefficients of a linear inequality constraint on ``x``.
-            b_ub : 1D array, optional
-                The inequality constraint vector. Each element represents an
-                upper bound on the corresponding value of ``A_ub @ x``.
-            A_eq : 2D array, optional
-                The equality constraint matrix. Each row of ``A_eq`` specifies the
-                coefficients of a linear equality constraint on ``x``.
-            b_eq : 1D array, optional
-                The equality constraint vector. Each element of ``A_eq @ x`` must equal
-                the corresponding element of ``b_eq``.
-            bounds : sequence, optional
-                A sequence of ``(min, max)`` pairs for each element in ``x``, defining
-                the minimum and maximum values of that decision variable. Use ``None`` to
-                indicate that there is no bound. By default, bounds are ``(0, None)``
-                (all decision variables are non-negative).
-                If a single tuple ``(min, max)`` is provided, then ``min`` and
-                ``max`` will serve as bounds for all decision variables.
-            x0 : 1D array, optional
-                Guess values of the decision variables, which will be refined by
-                the optimization algorithm. This argument is currently used only by the
-                'revised simplex' method, and can only be used if `x0` represents a
-                basic feasible solution.
-
-=======
-        c : 1-D array
-            Original coefficients of the linear objective function to be
-            minimized.
-        A_ub : 2-D array, optional
-            2-D array such that ``A_ub @ x`` gives the values of the upper-bound
-            inequality constraints at ``x``.
-        b_ub : 1-D array, optional
-            1-D array of values representing the upper-bound of each inequality
-            constraint (row) in ``A_ub``.
-        A_eq : 2-D array, optional
-            2-D array such that ``A_eq @ x`` gives the values of the equality
-            constraints at ``x``.
-        b_eq : 1-D array, optional
-            1-D array of values representing the RHS of each equality constraint
-            (row) in ``A_eq``.
-        bounds : sequence of tuples
-            Bounds, as modified in presolve
->>>>>>> 8182ef82
-        undo: list of tuples
-            (`index`, `value`) pairs that record the original index and fixed value
-            for each variable removed from the problem
-
+    lp : A `scipy.optimize._linprog_util._LPProblem` consisting of the following fields:
+
+        c : 1D array
+            The coefficients of the linear objective function to be minimized.
+        A_ub : 2D array, optional
+            The inequality constraint matrix. Each row of ``A_ub`` specifies the
+            coefficients of a linear inequality constraint on ``x``.
+        b_ub : 1D array, optional
+            The inequality constraint vector. Each element represents an
+            upper bound on the corresponding value of ``A_ub @ x``.
+        A_eq : 2D array, optional
+            The equality constraint matrix. Each row of ``A_eq`` specifies the
+            coefficients of a linear equality constraint on ``x``.
+        b_eq : 1D array, optional
+            The equality constraint vector. Each element of ``A_eq @ x`` must equal
+            the corresponding element of ``b_eq``.
+        bounds : sequence, optional
+            A sequence of ``(min, max)`` pairs for each element in ``x``, defining
+            the minimum and maximum values of that decision variable. Use ``None`` to
+            indicate that there is no bound. By default, bounds are ``(0, None)``
+            (all decision variables are non-negative).
+            If a single tuple ``(min, max)`` is provided, then ``min`` and
+            ``max`` will serve as bounds for all decision variables.
+        x0 : 1D array, optional
+            Guess values of the decision variables, which will be refined by
+            the optimization algorithm. This argument is currently used only by the
+            'revised simplex' method, and can only be used if `x0` represents a
+            basic feasible solution.
+
+    undo: list of tuples
+        (`index`, `value`) pairs that record the original index and fixed value
+        for each variable removed from the problem
     complete : bool
         Whether the solution is was determined in presolve (``True`` if so)
     tol : float
