"""shgo: The simplicial homology global optimisation algorithm."""
from collections import namedtuple
import time
import logging
import warnings
import sys

import numpy as np

from scipy import spatial
from scipy.optimize import OptimizeResult, minimize, Bounds
from scipy.optimize._optimize import MemoizeJac
from scipy.optimize._constraints import new_bounds_to_old
from scipy._lib._util import _FunctionWrapper

from scipy.optimize._shgo_lib._complex import Complex

__all__ = ['shgo', 'SHGO']


def shgo(
    func, bounds, args=(), constraints=None, n=100, iters=1, callback=None,
    minimizer_kwargs=None, options=None, sampling_method='simplicial', *,
    workers=1
):
    """
    Finds the global minimum of a function using SHG optimization.

    SHGO stands for "simplicial homology global optimization".

    Parameters
    ----------
    func : callable
        The objective function to be minimized.  Must be in the form
        ``f(x, *args)``, where ``x`` is the argument in the form of a 1-D array
        and ``args`` is a tuple of any additional fixed parameters needed to
        completely specify the function.
    bounds : sequence or `Bounds`
        Bounds for variables. There are two ways to specify the bounds:

        1. Instance of `Bounds` class.
        2. Sequence of ``(min, max)`` pairs for each element in `x`.

    args : tuple, optional
        Any additional fixed parameters needed to completely specify the
        objective function.
    constraints : dict or sequence of dict, optional
        Constraints definition.
        Function(s) ``R**n`` in the form::

            g(x) >= 0 applied as g : R^n -> R^m
            h(x) == 0 applied as h : R^n -> R^p

        Each constraint is defined in a dictionary with fields:

            type : str
                Constraint type: 'eq' for equality, 'ineq' for inequality.
            fun : callable
                The function defining the constraint.
            jac : callable, optional
                The Jacobian of `fun` (only for SLSQP).
            args : sequence, optional
                Extra arguments to be passed to the function and Jacobian.

        Equality constraint means that the constraint function result is to
        be zero whereas inequality means that it is to be non-negative.
        Note that COBYLA only supports inequality constraints.

        .. note::

           Only the COBYLA and SLSQP local minimize methods currently
           support constraint arguments. If the ``constraints`` sequence
           used in the local optimization problem is not defined in
           ``minimizer_kwargs`` and a constrained method is used then the
           global ``constraints`` will be used.
           (Defining a ``constraints`` sequence in ``minimizer_kwargs``
           means that ``constraints`` will not be added so if equality
           constraints and so forth need to be added then the inequality
           functions in ``constraints`` need to be added to
           ``minimizer_kwargs`` too).

    n : int, optional
        Number of sampling points used in the construction of the simplicial
        complex. For the default ``simplicial`` sampling method 2**dim + 1
        sampling points are generated instead of the default `n=100`. For all
        other specified values `n` sampling points are generated. For ``sobol``,
        ``halton`` and other arbitrary `sampling_methods` `n=100` or another
        speciefied number of sampling points are generated
    iters : int, optional
        Number of iterations used in the construction of the simplicial
        complex. Default is 1.
    callback : callable, optional
        Called after each iteration, as ``callback(xk)``, where ``xk`` is the
        current parameter vector.
    minimizer_kwargs : dict, optional
        Extra keyword arguments to be passed to the minimizer
        ``scipy.optimize.minimize`` Some important options could be:

            * method : str
                The minimization method. If not given, chosen to be one of BFGS,
                 L-BFGS-B, SLSQP, depending on whether or not the problem has 
                 constraints or bounds.
            * args : tuple
                Extra arguments passed to the objective function (``func``) and
                its derivatives (Jacobian, Hessian).
            * options : dict, optional
                Note that by default the tolerance is specified as
                ``{ftol: 1e-12}``

    options : dict, optional
        A dictionary of solver options. Many of the options specified for the
        global routine are also passed to the scipy.optimize.minimize routine.
        The options that are also passed to the local routine are marked with
        "(L)".

        Stopping criteria, the algorithm will terminate if any of the specified
        criteria are met. However, the default algorithm does not require any to
        be specified:

        * maxfev : int (L)
            Maximum number of function evaluations in the feasible domain.
            (Note only methods that support this option will terminate
            the routine at precisely exact specified value. Otherwise the
            criterion will only terminate during a global iteration)
        * f_min
            Specify the minimum objective function value, if it is known.
        * f_tol : float
            Precision goal for the value of f in the stopping
            criterion. Note that the global routine will also
            terminate if a sampling point in the global routine is
            within this tolerance.
        * maxiter : int
            Maximum number of iterations to perform.
        * maxev : int
            Maximum number of sampling evaluations to perform (includes
            searching in infeasible points).
        * maxtime : float
            Maximum processing runtime allowed
        * minhgrd : int
            Minimum homology group rank differential. The homology group of the
            objective function is calculated (approximately) during every
            iteration. The rank of this group has a one-to-one correspondence
            with the number of locally convex subdomains in the objective
            function (after adequate sampling points each of these subdomains
            contain a unique global minimum). If the difference in the hgr is 0
            between iterations for ``maxhgrd`` specified iterations the
            algorithm will terminate.

        Objective function knowledge:

        * symmetry : list or bool
            Specify if the objective function contains symmetric variables.
            The search space (and therefore performance) is decreased by up to
            O(n!) times in the fully symmetric case. If `True` is specified then
            all variables will be set symmetric to the first variable. Default
            is set to False.

            E.g.  f(x) = (x_1 + x_2 + x_3) + (x_4)**2 + (x_5)**2 + (x_6)**2

            In this equation x_2 and x_3 are symmetric to x_1, while x_5 and x_6
            are symmetric to x_4, this can be specified to the solver as:

            symmetry = [0,  # Variable 1
                        0,  # symmetric to variable 1
                        0,  # symmetric to variable 1
                        3,  # Variable 4
                        3,  # symmetric to variable 4
                        3,  # symmetric to variable 4
                        ]

        * jac : bool or callable, optional
            Jacobian (gradient) of objective function. Only for CG, BFGS,
            Newton-CG, L-BFGS-B, TNC, SLSQP, dogleg, trust-ncg. If ``jac`` is a
            boolean and is True, ``fun`` is assumed to return the gradient along
            with the objective function. If False, the gradient will be
            estimated numerically. ``jac`` can also be a callable returning the
            gradient of the objective. In this case, it must accept the same
            arguments as ``fun``. (Passed to `scipy.optimize.minmize` automatically)

        * hess, hessp : callable, optional
            Hessian (matrix of second-order derivatives) of objective function
            or Hessian of objective function times an arbitrary vector p.
            Only for Newton-CG, dogleg, trust-ncg. Only one of ``hessp`` or
            ``hess`` needs to be given. If ``hess`` is provided, then
            ``hessp`` will be ignored. If neither ``hess`` nor ``hessp`` is
            provided, then the Hessian product will be approximated using
            finite differences on ``jac``. ``hessp`` must compute the Hessian
            times an arbitrary vector. (Passed to `scipy.optimize.minmize`
            automatically)

        Algorithm settings:

        * minimize_every_iter : bool
            If True then promising global sampling points will be passed to a
            local minimization routine every iteration. If False then only the
            final minimizer pool will be run. Defaults to False.
        * local_iter : int
            Only evaluate a few of the best minimizer pool candidates every
            iteration. If False all potential points are passed to the local
            minimization routine.
        * infty_constraints : bool
            If True then any sampling points generated which are outside will
            the feasible domain will be saved and given an objective function
            value of ``inf``. If False then these points will be discarded.
            Using this functionality could lead to higher performance with
            respect to function evaluations before the global minimum is found,
            specifying False will use less memory at the cost of a slight
            decrease in performance. Defaults to True.

        Feedback:

        * disp : bool (L)
            Set to True to print convergence messages.

    sampling_method : str or function, optional
        Current built in sampling method options are ``halton``, ``sobol`` and
        ``simplicial``. The default ``simplicial`` provides
        the theoretical guarantee of convergence to the global minimum in finite
        time. ``halton`` and ``sobol`` method are faster in terms of sampling
        point generation at the cost of the loss of
        guaranteed convergence. It is more appropriate for most "easier"
        problems where the convergence is relatively fast.
        User defined sampling functions must accept two arguments of ``n``
        sampling points of dimension ``dim`` per call and output an array of
        sampling points with shape `n x dim`.

    workers : int  optional
        Uses `multiprocessing.Pool <multiprocessing>`) to sample and run the
        local serial minimizatons in parrallel.

    Returns
    -------
    res : OptimizeResult
        The optimization result represented as a `OptimizeResult` object.
        Important attributes are:
        ``x`` the solution array corresponding to the global minimum,
        ``fun`` the function output at the global solution,
        ``xl`` an ordered list of local minima solutions,
        ``funl`` the function output at the corresponding local solutions,
        ``success`` a Boolean flag indicating if the optimizer exited
        successfully,
        ``message`` which describes the cause of the termination,
        ``nfev`` the total number of objective function evaluations including
        the sampling calls,
        ``nlfev`` the total number of objective function evaluations
        culminating from all local search optimizations,
        ``nit`` number of iterations performed by the global routine.

    Notes
    -----
    Global optimization using simplicial homology global optimization [1]_.
    Appropriate for solving general purpose NLP and blackbox optimization
    problems to global optimality (low-dimensional problems).

    In general, the optimization problems are of the form::

        minimize f(x) subject to

        g_i(x) >= 0,  i = 1,...,m
        h_j(x)  = 0,  j = 1,...,p

    where x is a vector of one or more variables. ``f(x)`` is the objective
    function ``R^n -> R``, ``g_i(x)`` are the inequality constraints, and
    ``h_j(x)`` are the equality constraints.

    Optionally, the lower and upper bounds for each element in x can also be
    specified using the `bounds` argument.

    While most of the theoretical advantages of SHGO are only proven for when
    ``f(x)`` is a Lipschitz smooth function, the algorithm is also proven to
    converge to the global optimum for the more general case where ``f(x)`` is
    non-continuous, non-convex and non-smooth, if the default sampling method
    is used [1]_.

    The local search method may be specified using the ``minimizer_kwargs``
    parameter which is passed on to ``scipy.optimize.minimize``. By default,
    the ``SLSQP`` method is used. In general, it is recommended to use the
    ``SLSQP`` or ``COBYLA`` local minimization if inequality constraints
    are defined for the problem since the other methods do not use constraints.

    The ``halton`` and ``sobol`` method points are generated using
    `scipy.stats.qmc`. Any other QMC method could be used.

    References
    ----------
    .. [1] Endres, SC, Sandrock, C, Focke, WW (2018) "A simplicial homology
           algorithm for lipschitz optimisation", Journal of Global Optimization.
    .. [2] Joe, SW and Kuo, FY (2008) "Constructing Sobol' sequences with
           better  two-dimensional projections", SIAM J. Sci. Comput. 30,
           2635-2654.
    .. [3] Hock, W and Schittkowski, K (1981) "Test examples for nonlinear
           programming codes", Lecture Notes in Economics and Mathematical
           Systems, 187. Springer-Verlag, New York.
           http://www.ai7.uni-bayreuth.de/test_problem_coll.pdf
    .. [4] Wales, DJ (2015) "Perspective: Insight into reaction coordinates and
           dynamics from the potential energy landscape",
           Journal of Chemical Physics, 142(13), 2015.

    Examples
    --------
    First consider the problem of minimizing the Rosenbrock function, `rosen`:

    >>> from scipy.optimize import rosen, shgo
    >>> bounds = [(0,2), (0, 2), (0, 2), (0, 2), (0, 2)]
    >>> result = shgo(rosen, bounds)
    >>> result.x, result.fun
    (array([1., 1., 1., 1., 1.]), 2.920392374190081e-18)

    Note that bounds determine the dimensionality of the objective
    function and is therefore a required input, however you can specify
    empty bounds using ``None`` or objects like ``np.inf`` which will be
    converted to large float numbers.

    >>> bounds = [(None, None), ]*4
    >>> result = shgo(rosen, bounds)
    >>> result.x
    array([0.99999851, 0.99999704, 0.99999411, 0.9999882 ])

    Next, we consider the Eggholder function, a problem with several local
    minima and one global minimum. We will demonstrate the use of arguments and
    the capabilities of `shgo`.
    (https://en.wikipedia.org/wiki/Test_functions_for_optimization)

    >>> import numpy as np
    >>> def eggholder(x):
    ...     return (-(x[1] + 47.0)
    ...             * np.sin(np.sqrt(abs(x[0]/2.0 + (x[1] + 47.0))))
    ...             - x[0] * np.sin(np.sqrt(abs(x[0] - (x[1] + 47.0))))
    ...             )
    ...
    >>> bounds = [(-512, 512), (-512, 512)]

    `shgo` has built-in low discrepancy sampling sequences. First, we will
    input 64 initial sampling points of the *Sobol'* sequence:

    >>> result = shgo(eggholder, bounds, n=64, sampling_method='sobol')
    >>> result.x, result.fun
    (array([512.        , 404.23180824]), -959.6406627208397)

    `shgo` also has a return for any other local minima that was found, these
    can be called using:

    >>> result.xl
    array([[ 512.        ,  404.23180824],
           [ 283.0759062 , -487.12565635],
           [-294.66820039, -462.01964031],
           [-105.87688911,  423.15323845],
           [-242.97926   ,  274.38030925],
           [-506.25823477,    6.3131022 ],
           [-408.71980731, -156.10116949],
           [ 150.23207937,  301.31376595],
           [  91.00920901, -391.283763  ],
           [ 202.89662724, -269.38043241],
           [ 361.66623976, -106.96493868],
           [-219.40612786, -244.06020508]])

    >>> result.funl
    array([-959.64066272, -718.16745962, -704.80659592, -565.99778097,
           -559.78685655, -557.36868733, -507.87385942, -493.9605115 ,
           -426.48799655, -421.15571437, -419.31194957, -410.98477763])

    These results are useful in applications where there are many global minima
    and the values of other global minima are desired or where the local minima
    can provide insight into the system (for example morphologies
    in physical chemistry [4]_).

    If we want to find a larger number of local minima, we can increase the
    number of sampling points or the number of iterations. We'll increase the
    number of sampling points to 64 and the number of iterations from the
    default of 1 to 3. Using ``simplicial`` this would have given us
    64 x 3 = 192 initial sampling points.

    >>> result_2 = shgo(eggholder, bounds, n=64, iters=3, sampling_method='sobol')
    >>> len(result.xl), len(result_2.xl)
    (12, 20)

    Note the difference between, e.g., ``n=192, iters=1`` and ``n=64,
    iters=3``.
    In the first case the promising points contained in the minimiser pool
    are processed only once. In the latter case it is processed every 64
    sampling points for a total of 3 times.

    To demonstrate solving problems with non-linear constraints consider the
    following example from Hock and Schittkowski problem 73 (cattle-feed) [3]_::

        minimize: f = 24.55 * x_1 + 26.75 * x_2 + 39 * x_3 + 40.50 * x_4

        subject to: 2.3 * x_1 + 5.6 * x_2 + 11.1 * x_3 + 1.3 * x_4 - 5     >= 0,

                    12 * x_1 + 11.9 * x_2 + 41.8 * x_3 + 52.1 * x_4 - 21
                        -1.645 * sqrt(0.28 * x_1**2 + 0.19 * x_2**2 +
                                      20.5 * x_3**2 + 0.62 * x_4**2)       >= 0,

                    x_1 + x_2 + x_3 + x_4 - 1                              == 0,

                    1 >= x_i >= 0 for all i

    The approximate answer given in [3]_ is::

        f([0.6355216, -0.12e-11, 0.3127019, 0.05177655]) = 29.894378

    >>> def f(x):  # (cattle-feed)
    ...     return 24.55*x[0] + 26.75*x[1] + 39*x[2] + 40.50*x[3]
    ...
    >>> def g1(x):
    ...     return 2.3*x[0] + 5.6*x[1] + 11.1*x[2] + 1.3*x[3] - 5  # >=0
    ...
    >>> def g2(x):
    ...     return (12*x[0] + 11.9*x[1] +41.8*x[2] + 52.1*x[3] - 21
    ...             - 1.645 * np.sqrt(0.28*x[0]**2 + 0.19*x[1]**2
    ...                             + 20.5*x[2]**2 + 0.62*x[3]**2)
    ...             ) # >=0
    ...
    >>> def h1(x):
    ...     return x[0] + x[1] + x[2] + x[3] - 1  # == 0
    ...
    >>> cons = ({'type': 'ineq', 'fun': g1},
    ...         {'type': 'ineq', 'fun': g2},
    ...         {'type': 'eq', 'fun': h1})
    >>> bounds = [(0, 1.0),]*4
    >>> res = shgo(f, bounds, iters=3, constraints=cons)
    >>> res
         fun: 29.894378159142136
        funl: array([29.89437816])
     message: 'Optimization terminated successfully.'
        nfev: 114
         nit: 3
       nlfev: 35
       nlhev: 0
       nljev: 5
     success: True
           x: array([6.35521569e-01, 1.13700270e-13, 3.12701881e-01, 5.17765506e-02])
          xl: array([[6.35521569e-01, 1.13700270e-13, 3.12701881e-01, 5.17765506e-02]])

    >>> g1(res.x), g2(res.x), h1(res.x)
    (-5.062616992290714e-14, -2.9594104944408173e-12, 0.0)

    """
    # if necessary, convert bounds class to old bounds
    if isinstance(bounds, Bounds):
        bounds = new_bounds_to_old(bounds.lb, bounds.ub, len(bounds.lb))

    # Initiate SHGO class
    shc = SHGO(func, bounds, args=args, constraints=constraints, n=n,
               iters=iters, callback=callback,
               minimizer_kwargs=minimizer_kwargs,
               options=options, sampling_method=sampling_method,
               workers=workers)

    # Run the algorithm, process results and test success
    shc.iterate_all()

    if not shc.break_routine:
        if shc.disp:
            logging.info("Successfully completed construction of complex.")

    # Test post iterations success
    if len(shc.LMC.xl_maps) == 0:
        # If sampling failed to find pool, return lowest sampled point
        # with a warning
        shc.find_lowest_vertex()
        shc.break_routine = True
        shc.fail_routine(mes="Failed to find a feasible minimizer point. "
                             "Lowest sampling point = {}".format(shc.f_lowest))
        shc.res.fun = shc.f_lowest
        shc.res.x = shc.x_lowest
        shc.res.nfev = shc.fn
        shc.res.tnev = shc.n_sampled
    else:
        # Test that the optimal solutions do not violate any constraints
        pass  # TODO

    # Confirm the routine ran successfully
    if not shc.break_routine:
        shc.res.message = 'Optimization terminated successfully.'
        shc.res.success = True

    # Return the final results
    return shc.res


class SHGO:
    def __init__(self, func, bounds, args=(), constraints=None, n=None,
                 iters=None, callback=None, minimizer_kwargs=None,
                 options=None, sampling_method='simplicial', workers=1):
        from scipy.stats import qmc
        # Input checks
        methods = ['halton', 'sobol', 'simplicial']
        if isinstance(sampling_method, str) and sampling_method not in methods:
            raise ValueError(("Unknown sampling_method specified."
                              " Valid methods: {}").format(', '.join(methods)))

        # Split obj func if given with Jac
        try:
            if ((minimizer_kwargs['jac'] is True) and
                    (not callable(minimizer_kwargs['jac']))):
                self.func = MemoizeJac(func)
                jac = self.func.derivative
                minimizer_kwargs['jac'] = jac
                func = self.func  # .fun
            else:
                self.func = func  # Normal definition of objective function
        except (TypeError, KeyError):
            self.func = func  # Normal definition of objective function

        # Initiate class
        self.func = _FunctionWrapper(func, args)
        self.bounds = bounds
        self.args = args
        self.callback = callback

        # Bounds
        abound = np.array(bounds, float)
        self.dim = np.shape(abound)[0]  # Dimensionality of problem

        # Set none finite values to large floats
        infind = ~np.isfinite(abound)
        abound[infind[:, 0], 0] = -1e50
        abound[infind[:, 1], 1] = 1e50

        # Check if bounds are correctly specified
        bnderr = abound[:, 0] > abound[:, 1]
        if bnderr.any():
            raise ValueError('Error: lb > ub in bounds {}.'
                             .format(', '.join(str(b) for b in bnderr)))

        self.bounds = abound

        # Constraints
        # Process constraint dict sequence:
        self.constraints = constraints
        if constraints is not None:
            self.min_cons = constraints
            self.g_cons = []
            self.g_args = []
            if (type(constraints) is not tuple) and (type(constraints)
                                                     is not list):
                constraints = (constraints,)

            for cons in constraints:
                if cons['type'] == 'ineq':
                    self.g_cons.append(cons['fun'])
                    try:
                        self.g_args.append(cons['args'])
                    except KeyError:
                        self.g_args.append(())
            self.g_cons = tuple(self.g_cons)
            self.g_args = tuple(self.g_args)
        else:
            self.g_cons = None
            self.g_args = None

        # Define local minimization keyword arguments
        # Start with defaults
        self.minimizer_kwargs = {'method': 'SLSQP',
                                 'bounds': self.bounds,
                                 'options': {},
                                 'callback': self.callback
                                 }
        if minimizer_kwargs is not None:
            # Overwrite with supplied values
            self.minimizer_kwargs.update(minimizer_kwargs)

        else:
            self.minimizer_kwargs['options'] = {'ftol': 1e-12}

        if (self.minimizer_kwargs['method'] in ('SLSQP', 'COBYLA') and
                (minimizer_kwargs is not None and
                 'constraints' not in minimizer_kwargs and
                 constraints is not None) or
                (self.g_cons is not None)):
            self.minimizer_kwargs['constraints'] = self.min_cons

        # Process options dict
        if options is not None:
            self.init_options(options)
        else:  # Default settings:
            self.f_min_true = None
            self.minimize_every_iter = True

            # Algorithm limits
            self.maxiter = None
            self.maxfev = None
            self.maxev = None
            self.maxtime = None
            self.f_min_true = None
            self.minhgrd = None

            # Objective function knowledge
            self.symmetry = None

            # Algorithm functionality
            self.infty_cons_sampl = True
            self.local_iter = False

            # Feedback
            self.disp = False

        # Remove unknown arguments in self.minimizer_kwargs
        # Start with arguments all the solvers have in common
        self.min_solver_args = ['fun', 'x0', 'args',
                                'callback', 'options', 'method']
        # then add the ones unique to specific solvers
        solver_args = {
            '_custom': ['jac', 'hess', 'hessp', 'bounds', 'constraints'],
            'nelder-mead': [],
            'powell': [],
            'cg': ['jac'],
            'bfgs': ['jac'],
            'newton-cg': ['jac', 'hess', 'hessp'],
            'l-bfgs-b': ['jac', 'bounds'],
            'tnc': ['jac', 'bounds'],
            'cobyla': ['constraints'],
            'slsqp': ['jac', 'bounds', 'constraints'],
            'dogleg': ['jac', 'hess'],
            'trust-ncg': ['jac', 'hess', 'hessp'],
            'trust-krylov': ['jac', 'hess', 'hessp'],
            'trust-exact': ['jac', 'hess'],
            'trust-constr': ['jac', 'hess', 'hessp'],
        }
        method = self.minimizer_kwargs['method']
        self.min_solver_args += solver_args[method.lower()]

        # Only retain the known arguments
        def _restrict_to_keys(dictionary, goodkeys):
            """Remove keys from dictionary if not in goodkeys - inplace"""
            existingkeys = set(dictionary)
            for key in existingkeys - set(goodkeys):
                dictionary.pop(key, None)

        _restrict_to_keys(self.minimizer_kwargs, self.min_solver_args)
        _restrict_to_keys(self.minimizer_kwargs['options'],
                          self.min_solver_args + ['ftol'])

        # Algorithm controls
        # Global controls
        self.stop_global = False  # Used in the stopping_criteria method
        self.break_routine = False  # Break the algorithm globally
        self.iters = iters  # Iterations to be ran
        self.iters_done = 0  # Iterations completed
        self.n = n  # Sampling points per iteration
        self.nc = 0  # n  # Sampling points to sample in current iteration
        self.n_prc = 0  # Processed points (used to track Delaunay iters)
        self.n_sampled = 0  # To track no. of sampling points already generated
        self.fn = 0  # Number of feasible sampling points evaluations performed
        self.hgr = 0  # Homology group rank
        # Initially attempt to build the triangulation incrementally:
        self.qhull_incremental = True

        # Default settings if no sampling criteria.
        if (self.n is None) and (self.iters is None) \
                and (sampling_method == 'simplicial'):
            self.n = 2 ** self.dim + 1
            self.nc = 0  # self.n
        if self.iters is None:
            self.iters = 1
        if (self.n is None) and not (sampling_method == 'simplicial'):
            self.n = self.n = 100
            self.nc = 0  # self.n
        if (self.n == 100) and (sampling_method == 'simplicial'):
            self.n = 2 ** self.dim + 1

        if not ((self.maxiter is None) and (self.maxfev is None) and (
                self.maxev is None)
                and (self.minhgrd is None) and (self.f_min_true is None)):
            self.iters = None

        # Set complex construction mode based on a provided stopping criteria:
        # Initialise sampling Complex and function cache
        # Note that sfield_args=() since args are already wrapped in self.func
        # using the_FunctionWrapper class.
        self.HC = Complex(dim=self.dim, domain=self.bounds,
                          sfield=self.func, sfield_args=(),
                          symmetry=self.symmetry,
                          constraints=self.constraints,
                          workers=workers)

        # Choose complex constructor
        if sampling_method == 'simplicial':
            self.iterate_complex = self.iterate_hypercube
            self.sampling_method = sampling_method

        elif sampling_method in ['halton', 'sobol'] or \
                not isinstance(sampling_method, str):
            self.iterate_complex = self.iterate_delaunay
            # Sampling method used
            if sampling_method in ['halton', 'sobol']:
                if sampling_method == 'sobol':
                    self.n = int(2 ** np.ceil(np.log2(self.n)))  # self.n #TODO: Should always be self.n, this is unacceptable for shgo
                    self.nc = 0
                    self.sampling_method = 'sobol'
                    self.qmc_engine = qmc.Sobol(d=self.dim, scramble=False,
                                                seed=0)
                else:
                    self.sampling_method = 'halton'
                    self.qmc_engine = qmc.Halton(d=self.dim, scramble=True,
                                                 seed=0)
                sampling_method = lambda n, d: self.qmc_engine.random(n)
            else:
                # A user defined sampling method:
                self.sampling_method = 'custom'

            self.sampling = self.sampling_custom
            self.sampling_function = sampling_method  # F(n, d)

        # Local controls
        self.stop_l_iter = False  # Local minimisation iterations
        self.stop_complex_iter = False  # Sampling iterations

        # Initiate storage objects used in algorithm classes
        self.minimizer_pool = []

        # Cache of local minimizers mapped
        self.LMC = LMapCache()

        # Initialize return object
        self.res = OptimizeResult()  # scipy.optimize.OptimizeResult object
        self.res.nfev = 0  # Includes each sampling point as func evaluation
        self.res.nlfev = 0  # Local function evals for all minimisers
        self.res.nljev = 0  # Local Jacobian evals for all minimisers
        self.res.nlhev = 0  # Local Hessian evals for all minimisers

    # Initiation aids
    def init_options(self, options):
        """
        Initiates the options.

        Can also be useful to change parameters after class initiation.

        Parameters
        ----------
        options : dict

        Returns
        -------
        None

        """
        # Update 'options' dict passed to optimize.minimize
        # Do this first so we don't mutate `options` below.
        self.minimizer_kwargs['options'].update(options)
<<<<<<< HEAD
        # Unembed the 'jac' key if it was passed to 'shgo'
        if 'jac' in self.minimizer_kwargs['options']:
            self.minimizer_kwargs['jac'] = self.minimizer_kwargs['options']['jac']
            del self.minimizer_kwargs['options']['jac']
        # Unembed the 'hess' key if it was passed to 'shgo'
        if 'hess' in self.minimizer_kwargs['options']:
            self.minimizer_kwargs['hess'] = self.minimizer_kwargs['options']['hess']
            del self.minimizer_kwargs['options']['hess']
=======

        # Ensure that 'jac', 'hess', and 'hessp' are passed directly to
        # `minimize` as keywords, not as part of its 'options' dictionary.
        for opt in ['jac', 'hess', 'hessp']:
            if opt in self.minimizer_kwargs['options']:
                self.minimizer_kwargs[opt] = (
                    self.minimizer_kwargs['options'].pop(opt))
>>>>>>> a7f6a938

        # Default settings:
        self.minimize_every_iter = options.get('minimize_every_iter', True)

        # Algorithm limits
        # Maximum number of iterations to perform.
        self.maxiter = options.get('maxiter', None)
        # Maximum number of function evaluations in the feasible domain
        self.maxfev = options.get('maxfev', None)
        # Maximum number of sampling evaluations (includes searching in
        # infeasible points
        self.maxev = options.get('maxev', None)
        # Maximum processing runtime allowed
        self.init = time.time()
        self.maxtime = options.get('maxtime', None)
        if 'f_min' in options:
            # Specify the minimum objective function value, if it is known.
            self.f_min_true = options['f_min']
            self.f_tol = options.get('f_tol', 1e-4)
        else:
            self.f_min_true = None

        self.minhgrd = options.get('minhgrd', None)

        # Objective function knowledge
        self.symmetry = options.get('symmetry', False)
        if self.symmetry:
            self.symmetry = [0, ]*len(self.bounds)
        else:
            self.symmetry = None
        # Algorithm functionality
        # Only evaluate a few of the best candiates
        self.local_iter = options.get('local_iter', False)
        self.infty_cons_sampl = options.get('infty_constraints', True)

        # Feedback
        self.disp = options.get('disp', False)

    def __exit__(self, *args):
        return self.HC.V._mapwrapper.__exit__(*args)

    # Iteration properties
    # Main construction loop:
    def iterate_all(self):
        """
        Construct for `iters` iterations.

        If uniform sampling is used, every iteration adds 'n' sampling points.

        Iterations if a stopping criteria (e.g., sampling points or
        processing time) has been met.

        """
        if self.disp:
            logging.info('Splitting first generation')

        while not self.stop_global:
            if self.break_routine:
                break
            # Iterate complex, process minimisers
            self.iterate()
            self.stopping_criteria()

        # Build minimiser pool
        # Final iteration only needed if pools weren't minimised every iteration
        if not self.minimize_every_iter:
            if not self.break_routine:
                self.find_minima()

        self.res.nit = self.iters_done  # + 1
        self.fn = self.HC.V.nfev
        print(f'self.HC.V.size() = {self.HC.V.size()}')

    def find_minima(self):
        """
        Construct the minimizer pool, map the minimizers to local minima
        and sort the results into a global return object.
        """
        if self.disp:
            logging.info('Searching for minimizer pool...')

        self.minimizers()

        if len(self.X_min) != 0:
            # Minimize the pool of minimizers with local minimization methods
            # Note that if Options['local_iter'] is an `int` instead of default
            # value False then only that number of candidates will be minimized
            self.minimise_pool(self.local_iter)
            # Sort results and build the global return object
            self.sort_result()

            # Lowest values used to report in case of failures
            self.f_lowest = self.res.fun
            self.x_lowest = self.res.x
        else:
            self.find_lowest_vertex()

        if self.disp:
            logging.info(
                "Minimiser pool = SHGO.X_min = {}".format(self.X_min))
            logging.info("Minimiser pool = SHGO.X_min = {}".format(self.X_min))

    def find_lowest_vertex(self):
        # Find the lowest objective function value on one of
        # the vertices of the simplicial complex
        self.f_lowest = np.inf
        for x in self.HC.V.cache:
            if self.HC.V[x].f < self.f_lowest:
                if self.disp:
                    logging.info(f'self.HC.V[x].f = {self.HC.V[x].f}')
                self.f_lowest = self.HC.V[x].f
                self.x_lowest = self.HC.V[x].x_a
        for lmc in self.LMC.cache:
            if self.LMC[lmc].f_min < self.f_lowest:
                self.f_lowest = self.LMC[lmc].f_min
                self.x_lowest = self.LMC[lmc].x_l

        if self.f_lowest == np.inf:  # no feasible point
            self.f_lowest = None
            self.x_lowest = None

    # Stopping criteria functions:
    def finite_iterations(self):
        mi = min(x for x in [self.iters, self.maxiter] if x is not None)
        logging.info(f'Iterations done = {self.iters_done} / {mi}')
        logging.info(f'Iterations done = {self.iters_done} / {mi}')
        if self.iters is not None:
            if self.iters_done >= (self.iters):
                self.stop_global = True

        if self.maxiter is not None:  # Stop for infeasible sampling
            if self.iters_done >= (self.maxiter):
                self.stop_global = True
        return self.stop_global

    def finite_fev(self):
        # Finite function evals in the feasible domain
        logging.info(f'Function evaluations done = {self.fn} / {self.maxfev}')
        if self.fn >= self.maxfev:
            self.stop_global = True
        return self.stop_global

    def finite_ev(self):
        # Finite evaluations including infeasible sampling points
        logging.info(f'Sampling evaluations done = {self.n_sampled} '
                     f'/ {self.maxev}')
        if self.n_sampled >= self.maxev:
            self.stop_global = True

    def finite_time(self):
        logging.info(f'Time elapsed = {time.time() - self.init} '
                     f'/ {self.maxtime}')
        if (time.time() - self.init) >= self.maxtime:
            self.stop_global = True

    def finite_precision(self):
        """
        Stop the algorithm if the final function value is known

        Specify in options (with ``self.f_min_true = options['f_min']``)
        and the tolerance with ``f_tol = options['f_tol']``
        """
        # If no minimizer has been found use the lowest sampling value
        self.find_lowest_vertex()
        logging.info(f'Lowest function evaluation = {self.f_lowest}')
        logging.info(f'Specified minimum = {self.f_min_true}')
        # If no feasible point was return from test
        if self.f_lowest is None:
            return self.stop_global

        # Function to stop algorithm at specified percentage error:
        if self.f_min_true == 0.0:
            if self.f_lowest <= self.f_tol:
                self.stop_global = True
        else:
            pe = (self.f_lowest - self.f_min_true) / abs(self.f_min_true)
            if self.f_lowest <= self.f_min_true:
                self.stop_global = True
                # 2if (pe - self.f_tol) <= abs(1.0 / abs(self.f_min_true)):
                if abs(pe) >= 2 * self.f_tol:
                    warnings.warn("A much lower value than expected f* =" +
                                  " {} than".format(self.f_min_true) +
                                  " the was found f_lowest =" +
                                  "{} ".format(self.f_lowest))
            if pe <= self.f_tol:
                self.stop_global = True

        return self.stop_global

    def finite_homology_growth(self):
        """
        Stop the algorithm if homology group rank did not grow in iteration.
        """
        if self.LMC.size == 0:
            return  # pass on no reason to stop yet.
        self.hgrd = self.LMC.size - self.hgr

        self.hgr = self.LMC.size
        if self.hgrd <= self.minhgrd:
            self.stop_global = True

        logging.info(f'Current homology growth = {self.hgrd} '
                     f' (minimum growth = {self.minhgrd})')
        return self.stop_global

    def stopping_criteria(self):
        """
        Various stopping criteria ran every iteration

        Returns
        -------
        stop : bool
        """
        if self.maxiter is not None:
            self.finite_iterations()
        if self.iters is not None:
            self.finite_iterations()
        if self.maxfev is not None:
            self.finite_fev()
        if self.maxev is not None:
            self.finite_ev()
        if self.maxtime is not None:
            self.finite_time()
        if self.f_min_true is not None:
            self.finite_precision()
        if self.minhgrd is not None:
            self.finite_homology_growth()
        return self.stop_global

    def iterate(self):
        self.iterate_complex()

        # Build minimizer pool
        if self.minimize_every_iter:
            if not self.break_routine:
                self.find_minima()  # Process minimizer pool

        # Algorithm updates
        self.iters_done += 1

    def iterate_hypercube(self):
        """
        Iterate a subdivision of the complex

        Note: called with ``self.iterate_complex()`` after class initiation
        """
        # Iterate the complex
        if self.disp:
            logging.info('Constructing and refining simplicial complex graph '
                  'structure')
        if self.n is None:
            self.HC.refine_all()
            self.n_sampled = self.HC.V.size()  # nevs counted
        else:
            self.HC.refine(self.n)
            self.n_sampled += self.n

        if self.disp:
            logging.info('Triangulation completed, evaluating all contraints '
                         'and objective function values.')

        # Readd minimisers to complex
        if len(self.LMC.xl_maps) > 0:
            for xl in self.LMC.cache:
                v = self.HC.V[xl]
                v_near = v.star()
                for v in v.nn:
                    v_near = v_near.union(v.nn)
                # Reconnect vertices to complex
                if self.HC.connect_vertex_non_symm(tuple(self.LMC[xl].x_l),
                                                near=v_near):
                    continue
                else:
                    # If failure to find in v_near, then search all vertices
                    # (very expensive operation:
                    self.HC.connect_vertex_non_symm(tuple(self.LMC[xl].x_l)
                                                    )

        # Evaluate all constraints and functions
        self.HC.V.process_pools()
        if self.disp:
            logging.info('Evaluations completed.')

        # feasible sampling points counted by the triangulation.py routines
        self.fn = self.HC.V.nfev
        return

    def iterate_delaunay(self):
        """
        Build a complex of Delaunay triangulated points

        Note: called with ``self.iterate_complex()`` after class initiation
        """
        self.nc += self.n
        self.sampled_surface(infty_cons_sampl=self.infty_cons_sampl)

        # Add sampled points to a triangulation, construct self.Tri
        if self.disp:
            logging.info(f'self.n = {self.n}')
            logging.info(f'self.nc = {self.nc}')
            logging.info('Constructing and refining simplicial complex graph '
                  'structure from sampling points.')

        if self.dim < 2:
            self.Ind_sorted = np.argsort(self.C, axis=0)
            self.Ind_sorted = self.Ind_sorted.flatten()
            tris = []
            for ind, ind_s in enumerate(self.Ind_sorted):
                if ind > 0:
                    tris.append(self.Ind_sorted[ind - 1:ind + 1])

            tris = np.array(tris)
            # Store 1D triangulation:
            self.Tri = namedtuple('Tri', ['points', 'simplices'])(self.C, tris)
            self.points = {}
        else:
            if self.C.shape[0] > self.dim + 1:  # Ensure a simplex can be built
                self.delaunay_triangulation(n_prc=self.n_prc)
            self.n_prc = self.C.shape[0]

        if self.disp:
            logging.info('Triangulation completed, evaluating all contraints and o'
                  'bjective function values.')

        if hasattr(self, 'Tri'):
            self.HC.vf_to_vv(self.Tri.points, self.Tri.simplices)

        # Process all pools
        # Evaluate all constraints and functions
        if self.disp:
            logging.info('Triangulation completed, evaluating all contraints and o'
                  'bjective function values.')

        # Evaluate all constraints and functions
        self.HC.V.process_pools()
        if self.disp:
            logging.info('Evaluations completed.')

        # feasible sampling points counted by the triangulation.py routines
        self.fn = self.HC.V.nfev
        self.n_sampled = self.nc  # nevs counted in triangulation
        return

    # Hypercube minimizers
    def minimizers(self):
        """
        Returns the indexes of all minimizers
        """
        self.minimizer_pool = []
        # Note: Can implement parallelization here
        for x in self.HC.V.cache:
            in_LMC = False
            if len(self.LMC.xl_maps) > 0:
                for xlmi in self.LMC.xl_maps:
                    if np.all(np.array(x) == np.array(xlmi)):
                        in_LMC = True
            if in_LMC:
                continue

            if self.HC.V[x].minimiser():
                if self.disp:
                    logging.info('=' * 60)
                    logging.info(
                        'v.x = {} is minimizer'.format(self.HC.V[x].x_a))
                    logging.info('v.f = {} is minimizer'.format(self.HC.V[x].f))
                    logging.info('=' * 30)

                if self.HC.V[x] not in self.minimizer_pool:
                    self.minimizer_pool.append(self.HC.V[x])

                if self.disp:
                    logging.info('Neighbors:')
                    logging.info('=' * 30)
                    for vn in self.HC.V[x].nn:
                        logging.info('x = {} || f = {}'.format(vn.x, vn.f))

                    logging.info('=' * 60)
        self.minimizer_pool_F = []
        self.X_min = []
        # normalized tuple in the Vertex cache
        self.X_min_cache = {}  # Cache used in hypercube sampling

        for v in self.minimizer_pool:
            self.X_min.append(v.x_a)
            self.minimizer_pool_F.append(v.f)
            self.X_min_cache[tuple(v.x_a)] = v.x

        self.minimizer_pool_F = np.array(self.minimizer_pool_F)
        self.X_min = np.array(self.X_min)

        # TODO: Only do this if global mode
        self.sort_min_pool()

        return self.X_min

    # Local minimisation
    # Minimiser pool processing
    def minimise_pool(self, force_iter=False):
        """
        This processing method can optionally minimise only the best candidate
        solutions in the minimiser pool

        Parameters
        ----------
        force_iter : int
                     Number of starting minimizers to process (can be sepcified
                     globally or locally)

        """
        # Find first local minimum
        # NOTE: Since we always minimize this value regardless it is a waste to
        # build the topograph first before minimizing
        lres_f_min = self.minimize(self.X_min[0], ind=self.minimizer_pool[0])

        # Trim minimized point from current minimizer set
        self.trim_min_pool(0)

        while not self.stop_l_iter:
            # Global stopping criteria:
            self.stopping_criteria()

            # Note first iteration is outside loop:
            if force_iter:
                force_iter -= 1
                if force_iter == 0:
                    self.stop_l_iter = True
                    break

            if np.shape(self.X_min)[0] == 0:
                self.stop_l_iter = True
                break

            # Construct topograph from current minimizer set
            # (NOTE: This is a very small topograph using only the minizer pool
            #        , it might be worth using some graph theory tools instead.
            self.g_topograph(lres_f_min.x, self.X_min)

            # Find local minimum at the miniser with the greatest Euclidean
            # distance from the current solution
            ind_xmin_l = self.Z[:, -1]
            lres_f_min = self.minimize(self.Ss[-1, :], self.minimizer_pool[-1])

            # Trim minimised point from current minimizer set
            self.trim_min_pool(ind_xmin_l)

        # Reset controls
        self.stop_l_iter = False
        return

    def sort_min_pool(self):
        # Sort to find minimum func value in min_pool
        self.ind_f_min = np.argsort(self.minimizer_pool_F)
        self.minimizer_pool = np.array(self.minimizer_pool)[self.ind_f_min]
        self.minimizer_pool_F = np.array(self.minimizer_pool_F)[
            self.ind_f_min]
        return

    def trim_min_pool(self, trim_ind):
        self.X_min = np.delete(self.X_min, trim_ind, axis=0)
        self.minimizer_pool_F = np.delete(self.minimizer_pool_F, trim_ind)
        self.minimizer_pool = np.delete(self.minimizer_pool, trim_ind)
        return

    def g_topograph(self, x_min, X_min):
        """
        Returns the topographical vector stemming from the specified value
        ``x_min`` for the current feasible set ``X_min`` with True boolean
        values indicating positive entries and False values indicating
        negative entries.

        """
        x_min = np.array([x_min])
        self.Y = spatial.distance.cdist(x_min, X_min, 'euclidean')
        # Find sorted indexes of spatial distances:
        self.Z = np.argsort(self.Y, axis=-1)

        self.Ss = X_min[self.Z][0]
        self.minimizer_pool = self.minimizer_pool[self.Z]
        self.minimizer_pool = self.minimizer_pool[0]
        return self.Ss

    # Local bound functions
    def construct_lcb_simplicial(self, v_min):
        """
        Construct locally (approximately) convex bounds

        Parameters
        ----------
        v_min : Vertex object
                The minimizer vertex

        Returns
        -------
        cbounds : list of lists
            List of size dimension with length-2 list of bounds for each dimension

        """
        cbounds = [[x_b_i[0], x_b_i[1]] for x_b_i in self.bounds]
        # Loop over all bounds
        for vn in v_min.nn:
            for i, x_i in enumerate(vn.x_a):
                # Lower bound
                if (x_i < v_min.x_a[i]) and (x_i > cbounds[i][0]):
                    cbounds[i][0] = x_i

                # Upper bound
                if (x_i > v_min.x_a[i]) and (x_i < cbounds[i][1]):
                    cbounds[i][1] = x_i

        if self.disp:
            logging.info('cbounds found for v_min.x_a = {}'.format(v_min.x_a))
            logging.info('cbounds = {}'.format(cbounds))

        return cbounds

    def construct_lcb_delaunay(self, v_min, ind=None):
        """
        Construct locally (approximately) convex bounds

        Parameters
        ----------
        v_min : Vertex object
                The minimizer vertex

        Returns
        -------
        cbounds : list of lists
            List of size dimension with length-2 list of bounds for each dimension
        """
        cbounds = [[x_b_i[0], x_b_i[1]] for x_b_i in self.bounds]

        return cbounds

    # Minimize a starting point locally
    def minimize(self, x_min, ind=None):
        """
        This function is used to calculate the local minima using the specified
        sampling point as a starting value.

        Parameters
        ----------
        x_min : vector of floats
            Current starting point to minimize.

        Returns
        -------
        lres : OptimizeResult
            The local optimization result represented as a `OptimizeResult`
            object.
        """
        # Use minima maps if vertex was already run
        if self.disp:
            logging.info('Vertex minimiser maps = {}'.format(self.LMC.v_maps))

        if self.LMC[x_min].lres is not None:
            logging.info(f'Found self.LMC[x_min].lres = {self.LMC[x_min].lres}')
            return self.LMC[x_min].lres

        # TODO: Check discarded bound rules

        if self.callback is not None:
            logging.info('Callback for '
                  'minimizer starting at {}:'.format(x_min))

        if self.disp:
            logging.info('Starting '
                  'minimization at {}...'.format(x_min))

        if self.sampling_method == 'simplicial':
            x_min_t = tuple(x_min)
            # Find the normalized tuple in the Vertex cache:
            x_min_t_norm = self.X_min_cache[tuple(x_min_t)]
            x_min_t_norm = tuple(x_min_t_norm)
            g_bounds = self.construct_lcb_simplicial(self.HC.V[x_min_t_norm])
            if 'bounds' in self.min_solver_args:
                self.minimizer_kwargs['bounds'] = g_bounds
                logging.info(self.minimizer_kwargs['bounds'])

        else:
            g_bounds = self.construct_lcb_delaunay(x_min, ind=ind)
            if 'bounds' in self.min_solver_args:
                self.minimizer_kwargs['bounds'] = g_bounds
                logging.info(self.minimizer_kwargs['bounds'])

        if self.disp and 'bounds' in self.minimizer_kwargs:
            logging.info('bounds in kwarg:')
            logging.info(self.minimizer_kwargs['bounds'])

        # Local minimization using scipy.optimize.minimize:
        lres = minimize(self.func, x_min, **self.minimizer_kwargs)

        if self.disp:
            logging.info('lres = {}'.format(lres))

        # Local function evals for all minimizers
        self.res.nlfev += lres.nfev
        if 'njev' in lres:
            self.res.nljev += lres.njev
        if 'nhev' in lres:
            self.res.nlhev += lres.nhev

        try:  # Needed because of the brain dead 1x1 NumPy arrays
            lres.fun = lres.fun[0]
        except (IndexError, TypeError):
            lres.fun

        # Append minima maps
        self.LMC[x_min]
        self.LMC.add_res(x_min, lres, bounds=g_bounds)

        return lres

    # Post local minimization processing
    def sort_result(self):
        """
        Sort results and build the global return object
        """
        # Sort results in local minima cache
        results = self.LMC.sort_cache_result()
        self.res.xl = results['xl']
        self.res.funl = results['funl']
        self.res.x = results['x']
        self.res.fun = results['fun']

        # Add local func evals to sampling func evals
        # Count the number of feasible vertices and add to local func evals:
        self.res.nfev = self.fn + self.res.nlfev
        return self.res

    # Algorithm controls
    def fail_routine(self, mes=("Failed to converge")):
        self.break_routine = True
        self.res.success = False
        self.X_min = [None]
        self.res.message = mes

    def sampled_surface(self, infty_cons_sampl=False):
        """
        Sample the function surface.

        There are 2 modes, if ``infty_cons_sampl`` is True then the sampled
        points that are generated outside the feasible domain will be
        assigned an ``inf`` value in accordance with SHGO rules.
        This guarantees convergence and usually requires less objective function
        evaluations at the computational costs of more Delaunay triangulation
        points.

        If ``infty_cons_sampl`` is False, then the infeasible points are discarded
        and only a subspace of the sampled points are used. This comes at the
        cost of the loss of guaranteed convergence and usually requires more
        objective function evaluations.
        """
        # Generate sampling points
        if self.disp:
            logging.info('Generating sampling points')
        self.sampling(self.nc, self.dim)
        if len(self.LMC.xl_maps) > 0:
            self.C = np.vstack((self.C, np.array(self.LMC.xl_maps)))
        if not infty_cons_sampl:
            # Find subspace of feasible points
            if self.g_cons is not None:
                self.sampling_subspace()

        # Sort remaining samples
        self.sorted_samples()

        # Find objective function references
        self.n_sampled = self.nc

    def sampling_custom(self, n, dim):
        """
        Generates uniform sampling points in a hypercube and scales the points
        to the bound limits.
        """
        # Generate sampling points.
        # Generate uniform sample points in [0, 1]^m \subset R^m
        if self.n_sampled == 0:
            self.C = self.sampling_function(n, dim)
        else:
            self.C = self.sampling_function(n, dim)
        # Distribute over bounds
        for i in range(len(self.bounds)):
            self.C[:, i] = (self.C[:, i] *
                            (self.bounds[i][1] - self.bounds[i][0])
                            + self.bounds[i][0])
        return self.C

    def sampling_subspace(self):
        """Find subspace of feasible points from g_func definition"""
        # Subspace of feasible points.
        for ind, g in enumerate(self.g_cons):
            self.C = self.C[g(self.C.T, *self.g_args[ind]) >= 0.0]
            if self.C.size == 0:
                self.res.message = ('No sampling point found within the '
                                    + 'feasible set. Increasing sampling '
                                    + 'size.')
                # sampling correctly for both 1-D and >1-D cases
                if self.disp:
                    logging.info(self.res.message)

    def sorted_samples(self):  # Validated
        """Find indexes of the sorted sampling points"""
        self.Ind_sorted = np.argsort(self.C, axis=0)
        self.Xs = self.C[self.Ind_sorted]
        return self.Ind_sorted, self.Xs

    def delaunay_triangulation(self, n_prc=0):
        if hasattr(self, 'Tri') and self.qhull_incremental:
            # TODO: Uncertain if n_prc needs to add len(self.LMC.xl_maps)
            # in self.sampled_surface
            self.Tri.add_points(self.C[n_prc:, :])
        else:
            try:
                self.Tri = spatial.Delaunay(self.C,
                                            incremental=self.qhull_incremental,
                                            )
            except spatial.QhullError:
                if str(sys.exc_info()[1])[:6] == 'QH6239':
                    logging.warning('QH6239 Qhull precision error detected, '
                        'this usually occurs when no bounds are specified, '
                        'Qhull can only run with the "Qz" option on for '
                        'handling cocircular/cospherical points and in this '
                        'case incremental mode is switched off. The performance'
                        ' of shgo will be reduced in this mode.')
                    self.qhull_incremental = False
                    self.Tri = spatial.Delaunay(self.C,
                                   incremental=self.qhull_incremental)
                else:
                    raise

        return self.Tri


class LMap:
    def __init__(self, v):
        self.v = v
        self.x_l = None
        self.lres = None
        self.f_min = None
        self.lbounds = []


class LMapCache:
    def __init__(self):
        self.cache = {}

        # Lists for search queries
        self.v_maps = []
        self.xl_maps = []
        self.xl_maps_set = set()
        self.f_maps = []
        self.lbound_maps = []
        self.size = 0

    def __getitem__(self, v):
        try:
            v = np.ndarray.tolist(v)
        except TypeError:
            pass
        v = tuple(v)
        try:
            return self.cache[v]
        except KeyError:
            xval = LMap(v)
            self.cache[v] = xval

            return self.cache[v]

    def add_res(self, v, lres, bounds=None):
        v = np.ndarray.tolist(v)
        v = tuple(v)
        self.cache[v].x_l = lres.x
        self.cache[v].lres = lres
        self.cache[v].f_min = lres.fun
        self.cache[v].lbounds = bounds

        # Update cache size
        self.size += 1

        # Cache lists for search queries
        self.v_maps.append(v)
        self.xl_maps.append(lres.x)
        self.xl_maps_set.add(tuple(lres.x))
        self.f_maps.append(lres.fun)
        self.lbound_maps.append(bounds)

    def sort_cache_result(self):
        """
        Sort results and build the global return object
        """
        results = {}
        # Sort results and save
        self.xl_maps = np.array(self.xl_maps)
        self.f_maps = np.array(self.f_maps)

        # Sorted indexes in Func_min
        ind_sorted = np.argsort(self.f_maps)

        # Save ordered list of minima
        results['xl'] = self.xl_maps[ind_sorted]  # Ordered x vals
        self.f_maps = np.array(self.f_maps)
        results['funl'] = self.f_maps[ind_sorted]
        results['funl'] = results['funl'].T

        # Find global of all minimizers
        results['x'] = self.xl_maps[ind_sorted[0]]  # Save global minima
        results['fun'] = self.f_maps[ind_sorted[0]]  # Save global fun value

        self.xl_maps = np.ndarray.tolist(self.xl_maps)
        self.f_maps = np.ndarray.tolist(self.f_maps)
        return results<|MERGE_RESOLUTION|>--- conflicted
+++ resolved
@@ -739,24 +739,13 @@
         # Update 'options' dict passed to optimize.minimize
         # Do this first so we don't mutate `options` below.
         self.minimizer_kwargs['options'].update(options)
-<<<<<<< HEAD
-        # Unembed the 'jac' key if it was passed to 'shgo'
-        if 'jac' in self.minimizer_kwargs['options']:
-            self.minimizer_kwargs['jac'] = self.minimizer_kwargs['options']['jac']
-            del self.minimizer_kwargs['options']['jac']
-        # Unembed the 'hess' key if it was passed to 'shgo'
-        if 'hess' in self.minimizer_kwargs['options']:
-            self.minimizer_kwargs['hess'] = self.minimizer_kwargs['options']['hess']
-            del self.minimizer_kwargs['options']['hess']
-=======
-
+        
         # Ensure that 'jac', 'hess', and 'hessp' are passed directly to
         # `minimize` as keywords, not as part of its 'options' dictionary.
         for opt in ['jac', 'hess', 'hessp']:
             if opt in self.minimizer_kwargs['options']:
                 self.minimizer_kwargs[opt] = (
                     self.minimizer_kwargs['options'].pop(opt))
->>>>>>> a7f6a938
 
         # Default settings:
         self.minimize_every_iter = options.get('minimize_every_iter', True)
