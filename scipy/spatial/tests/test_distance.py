#
# Author: Damian Eads
# Date: April 17, 2008
#
# Copyright (C) 2008 Damian Eads
#
# Redistribution and use in source and binary forms, with or without
# modification, are permitted provided that the following conditions
# are met:
#
# 1. Redistributions of source code must retain the above copyright
#    notice, this list of conditions and the following disclaimer.
#
# 2. Redistributions in binary form must reproduce the above
#    copyright notice, this list of conditions and the following
#    disclaimer in the documentation and/or other materials provided
#    with the distribution.
#
# 3. The name of the author may not be used to endorse or promote
#    products derived from this software without specific prior
#    written permission.
#
# THIS SOFTWARE IS PROVIDED BY THE AUTHOR ``AS IS'' AND ANY EXPRESS
# OR IMPLIED WARRANTIES, INCLUDING, BUT NOT LIMITED TO, THE IMPLIED
# WARRANTIES OF MERCHANTABILITY AND FITNESS FOR A PARTICULAR PURPOSE
# ARE DISCLAIMED. IN NO EVENT SHALL THE AUTHOR BE LIABLE FOR ANY
# DIRECT, INDIRECT, INCIDENTAL, SPECIAL, EXEMPLARY, OR CONSEQUENTIAL
# DAMAGES (INCLUDING, BUT NOT LIMITED TO, PROCUREMENT OF SUBSTITUTE
# GOODS OR SERVICES; LOSS OF USE, DATA, OR PROFITS; OR BUSINESS
# INTERRUPTION) HOWEVER CAUSED AND ON ANY THEORY OF LIABILITY,
# WHETHER IN CONTRACT, STRICT LIABILITY, OR TORT (INCLUDING
# NEGLIGENCE OR OTHERWISE) ARISING IN ANY WAY OUT OF THE USE OF THIS
# SOFTWARE, EVEN IF ADVISED OF THE POSSIBILITY OF SUCH DAMAGE.

import os.path

from functools import wraps, partial
import weakref

import numpy as np
import warnings
from numpy.linalg import norm
from numpy.testing import (verbose, assert_,
                           assert_array_equal, assert_equal,
                           assert_almost_equal, assert_allclose,
                           suppress_warnings)
import pytest
from pytest import raises as assert_raises

import scipy.spatial.distance
from scipy.spatial import _distance_pybind
from scipy.spatial.distance import (
    squareform, pdist, cdist, num_obs_y, num_obs_dm, is_valid_dm, is_valid_y,
    _validate_vector, _METRICS_NAMES, _METRICS)

# these were missing: chebyshev cityblock kulsinski
# jensenshannon, matching and seuclidean are referenced by string name.
from scipy.spatial.distance import (braycurtis, canberra, chebyshev, cityblock,
                                    correlation, cosine, dice, euclidean,
                                    hamming, jaccard, jensenshannon,
                                    kulsinski, kulczynski1, mahalanobis,
                                    matching, minkowski, rogerstanimoto,
                                    russellrao, seuclidean, sokalmichener,
                                    sokalsneath, sqeuclidean, yule)

_filenames = [
              "cdist-X1.txt",
              "cdist-X2.txt",
              "iris.txt",
              "pdist-boolean-inp.txt",
              "pdist-chebyshev-ml-iris.txt",
              "pdist-chebyshev-ml.txt",
              "pdist-cityblock-ml-iris.txt",
              "pdist-cityblock-ml.txt",
              "pdist-correlation-ml-iris.txt",
              "pdist-correlation-ml.txt",
              "pdist-cosine-ml-iris.txt",
              "pdist-cosine-ml.txt",
              "pdist-double-inp.txt",
              "pdist-euclidean-ml-iris.txt",
              "pdist-euclidean-ml.txt",
              "pdist-hamming-ml.txt",
              "pdist-jaccard-ml.txt",
              "pdist-jensenshannon-ml-iris.txt",
              "pdist-jensenshannon-ml.txt",
              "pdist-minkowski-3.2-ml-iris.txt",
              "pdist-minkowski-3.2-ml.txt",
              "pdist-minkowski-5.8-ml-iris.txt",
              "pdist-seuclidean-ml-iris.txt",
              "pdist-seuclidean-ml.txt",
              "pdist-spearman-ml.txt",
              "random-bool-data.txt",
              "random-double-data.txt",
              "random-int-data.txt",
              "random-uint-data.txt",
              ]

_tdist = np.array([[0, 662, 877, 255, 412, 996],
                      [662, 0, 295, 468, 268, 400],
                      [877, 295, 0, 754, 564, 138],
                      [255, 468, 754, 0, 219, 869],
                      [412, 268, 564, 219, 0, 669],
                      [996, 400, 138, 869, 669, 0]], dtype='double')

_ytdist = squareform(_tdist)

# A hashmap of expected output arrays for the tests. These arrays
# come from a list of text files, which are read prior to testing.
# Each test loads inputs and outputs from this dictionary.
eo = {}


def load_testing_files():
    for fn in _filenames:
        name = fn.replace(".txt", "").replace("-ml", "")
        fqfn = os.path.join(os.path.dirname(__file__), 'data', fn)
        fp = open(fqfn)
        eo[name] = np.loadtxt(fp)
        fp.close()
    eo['pdist-boolean-inp'] = np.bool_(eo['pdist-boolean-inp'])
    eo['random-bool-data'] = np.bool_(eo['random-bool-data'])
    eo['random-float32-data'] = np.float32(eo['random-double-data'])
    eo['random-int-data'] = np.int_(eo['random-int-data'])
    eo['random-uint-data'] = np.uint(eo['random-uint-data'])


load_testing_files()


def _is_32bit():
    return np.intp(0).itemsize < 8


def _chk_asarrays(arrays, axis=None):
    arrays = [np.asanyarray(a) for a in arrays]
    if axis is None:
        # np < 1.10 ravel removes subclass from arrays
        arrays = [np.ravel(a) if a.ndim != 1 else a
                  for a in arrays]
        axis = 0
    arrays = tuple(np.atleast_1d(a) for a in arrays)
    if axis < 0:
        if not all(a.ndim == arrays[0].ndim for a in arrays):
            raise ValueError("array ndim must be the same for neg axis")
        axis = range(arrays[0].ndim)[axis]
    return arrays + (axis,)


def _chk_weights(arrays, weights=None, axis=None,
                 force_weights=False, simplify_weights=True,
                 pos_only=False, neg_check=False,
                 nan_screen=False, mask_screen=False,
                 ddof=None):
    chked = _chk_asarrays(arrays, axis=axis)
    arrays, axis = chked[:-1], chked[-1]

    simplify_weights = simplify_weights and not force_weights
    if not force_weights and mask_screen:
        force_weights = any(np.ma.getmask(a) is not np.ma.nomask for a in arrays)

    if nan_screen:
        has_nans = [np.isnan(np.sum(a)) for a in arrays]
        if any(has_nans):
            mask_screen = True
            force_weights = True
            arrays = tuple(np.ma.masked_invalid(a) if has_nan else a
                           for a, has_nan in zip(arrays, has_nans))

    if weights is not None:
        weights = np.asanyarray(weights)
    elif force_weights:
        weights = np.ones(arrays[0].shape[axis])
    else:
        return arrays + (weights, axis)

    if ddof:
        weights = _freq_weights(weights)

    if mask_screen:
        weights = _weight_masked(arrays, weights, axis)

    if not all(weights.shape == (a.shape[axis],) for a in arrays):
        raise ValueError("weights shape must match arrays along axis")
    if neg_check and (weights < 0).any():
        raise ValueError("weights cannot be negative")

    if pos_only:
        pos_weights = np.nonzero(weights > 0)[0]
        if pos_weights.size < weights.size:
            arrays = tuple(np.take(a, pos_weights, axis=axis) for a in arrays)
            weights = weights[pos_weights]
    if simplify_weights and (weights == 1).all():
        weights = None
    return arrays + (weights, axis)


def _freq_weights(weights):
    if weights is None:
        return weights
    int_weights = weights.astype(int)
    if (weights != int_weights).any():
        raise ValueError("frequency (integer count-type) weights required %s" % weights)
    return int_weights


def _weight_masked(arrays, weights, axis):
    if axis is None:
        axis = 0
    weights = np.asanyarray(weights)
    for a in arrays:
        axis_mask = np.ma.getmask(a)
        if axis_mask is np.ma.nomask:
            continue
        if a.ndim > 1:
            not_axes = tuple(i for i in range(a.ndim) if i != axis)
            axis_mask = axis_mask.any(axis=not_axes)
        weights *= 1 - axis_mask.astype(int)
    return weights


def _rand_split(arrays, weights, axis, split_per, seed=None):
    # inverse operation for stats.collapse_weights
    weights = np.array(weights, dtype=np.float64)  # modified inplace; need a copy
    seeded_rand = np.random.RandomState(seed)

    def mytake(a, ix, axis):
        record = np.asanyarray(np.take(a, ix, axis=axis))
        return record.reshape([a.shape[i] if i != axis else 1
                               for i in range(a.ndim)])

    n_obs = arrays[0].shape[axis]
    assert all(a.shape[axis] == n_obs for a in arrays), "data must be aligned on sample axis"
    for i in range(int(split_per) * n_obs):
        split_ix = seeded_rand.randint(n_obs + i)
        prev_w = weights[split_ix]
        q = seeded_rand.rand()
        weights[split_ix] = q * prev_w
        weights = np.append(weights, (1. - q) * prev_w)
        arrays = [np.append(a, mytake(a, split_ix, axis=axis),
                            axis=axis) for a in arrays]
    return arrays, weights


def _rough_check(a, b, compare_assert=partial(assert_allclose, atol=1e-5),
                  key=lambda x: x, w=None):
    check_a = key(a)
    check_b = key(b)
    try:
        if np.array(check_a != check_b).any():  # try strict equality for string types
            compare_assert(check_a, check_b)
    except AttributeError:  # masked array
        compare_assert(check_a, check_b)
    except (TypeError, ValueError):  # nested data structure
        for a_i, b_i in zip(check_a, check_b):
            _rough_check(a_i, b_i, compare_assert=compare_assert)

# diff from test_stats:
#  n_args=2, weight_arg='w', default_axis=None
#  ma_safe = False, nan_safe = False
def _weight_checked(fn, n_args=2, default_axis=None, key=lambda x: x, weight_arg='w',
                    squeeze=True, silent=False,
                    ones_test=True, const_test=True, dup_test=True,
                    split_test=True, dud_test=True, ma_safe=False, ma_very_safe=False, nan_safe=False,
                    split_per=1.0, seed=0, compare_assert=partial(assert_allclose, atol=1e-5)):
    """runs fn on its arguments 2 or 3 ways, checks that the results are the same,
       then returns the same thing it would have returned before"""
    @wraps(fn)
    def wrapped(*args, **kwargs):
        result = fn(*args, **kwargs)

        arrays = args[:n_args]
        rest = args[n_args:]
        weights = kwargs.get(weight_arg, None)
        axis = kwargs.get('axis', default_axis)

        chked = _chk_weights(arrays, weights=weights, axis=axis, force_weights=True, mask_screen=True)
        arrays, weights, axis = chked[:-2], chked[-2], chked[-1]
        if squeeze:
            arrays = [np.atleast_1d(a.squeeze()) for a in arrays]

        try:
            # WEIGHTS CHECK 1: EQUAL WEIGHTED OBESERVATIONS
            args = tuple(arrays) + rest
            if ones_test:
                kwargs[weight_arg] = weights
                _rough_check(result, fn(*args, **kwargs), key=key)
            if const_test:
                kwargs[weight_arg] = weights * 101.0
                _rough_check(result, fn(*args, **kwargs), key=key)
                kwargs[weight_arg] = weights * 0.101
                try:
                    _rough_check(result, fn(*args, **kwargs), key=key)
                except Exception as e:
                    raise type(e)((e, arrays, weights)) from e

            # WEIGHTS CHECK 2: ADDL 0-WEIGHTED OBS
            if dud_test:
                # add randomly resampled rows, weighted at 0
                dud_arrays, dud_weights = _rand_split(arrays, weights, axis, split_per=split_per, seed=seed)
                dud_weights[:weights.size] = weights  # not exactly 1 because of masked arrays
                dud_weights[weights.size:] = 0
                dud_args = tuple(dud_arrays) + rest
                kwargs[weight_arg] = dud_weights
                _rough_check(result, fn(*dud_args, **kwargs), key=key)
                # increase the value of those 0-weighted rows
                for a in dud_arrays:
                    indexer = [slice(None)] * a.ndim
                    indexer[axis] = slice(weights.size, None)
                    indexer = tuple(indexer)
                    a[indexer] = a[indexer] * 101
                dud_args = tuple(dud_arrays) + rest
                _rough_check(result, fn(*dud_args, **kwargs), key=key)
                # set those 0-weighted rows to NaNs
                for a in dud_arrays:
                    indexer = [slice(None)] * a.ndim
                    indexer[axis] = slice(weights.size, None)
                    indexer = tuple(indexer)
                    a[indexer] = a[indexer] * np.nan
                if kwargs.get("nan_policy", None) == "omit" and nan_safe:
                    dud_args = tuple(dud_arrays) + rest
                    _rough_check(result, fn(*dud_args, **kwargs), key=key)
                # mask out those nan values
                if ma_safe:
                    dud_arrays = [np.ma.masked_invalid(a) for a in dud_arrays]
                    dud_args = tuple(dud_arrays) + rest
                    _rough_check(result, fn(*dud_args, **kwargs), key=key)
                    if ma_very_safe:
                        kwargs[weight_arg] = None
                        _rough_check(result, fn(*dud_args, **kwargs), key=key)
                del dud_arrays, dud_args, dud_weights

            # WEIGHTS CHECK 3: DUPLICATE DATA (DUMB SPLITTING)
            if dup_test:
                dup_arrays = [np.append(a, a, axis=axis) for a in arrays]
                dup_weights = np.append(weights, weights) / 2.0
                dup_args = tuple(dup_arrays) + rest
                kwargs[weight_arg] = dup_weights
                _rough_check(result, fn(*dup_args, **kwargs), key=key)
                del dup_args, dup_arrays, dup_weights

            # WEIGHT CHECK 3: RANDOM SPLITTING
            if split_test and split_per > 0:
                split_arrays, split_weights = _rand_split(arrays, weights, axis, split_per=split_per, seed=seed)
                split_args = tuple(split_arrays) + rest
                kwargs[weight_arg] = split_weights
                _rough_check(result, fn(*split_args, **kwargs), key=key)
        except NotImplementedError as e:
            # when some combination of arguments makes weighting impossible,
            #  this is the desired response
            if not silent:
                warnings.warn("%s NotImplemented weights: %s" % (fn.__name__, e))
        return result
    return wrapped


wcdist = _weight_checked(cdist, default_axis=1, squeeze=False)
wcdist_no_const = _weight_checked(cdist, default_axis=1, squeeze=False, const_test=False)
wpdist = _weight_checked(pdist, default_axis=1, squeeze=False, n_args=1)
wpdist_no_const = _weight_checked(pdist, default_axis=1, squeeze=False, const_test=False, n_args=1)
wrogerstanimoto = _weight_checked(rogerstanimoto)
wmatching = whamming = _weight_checked(hamming, dud_test=False)
wyule = _weight_checked(yule)
wdice = _weight_checked(dice)
wcityblock = _weight_checked(cityblock)
wchebyshev = _weight_checked(chebyshev)
wcosine = _weight_checked(cosine)
wcorrelation = _weight_checked(correlation)
wkulsinski = _weight_checked(kulsinski)
wkulczynski1 = _weight_checked(kulczynski1)
wjaccard = _weight_checked(jaccard)
weuclidean = _weight_checked(euclidean, const_test=False)
wsqeuclidean = _weight_checked(sqeuclidean, const_test=False)
wbraycurtis = _weight_checked(braycurtis)
wcanberra = _weight_checked(canberra, const_test=False)
wsokalsneath = _weight_checked(sokalsneath)
wsokalmichener = _weight_checked(sokalmichener)
wrussellrao = _weight_checked(russellrao)


class TestCdist:

    def setup_method(self):
        self.rnd_eo_names = ['random-float32-data', 'random-int-data',
                             'random-uint-data', 'random-double-data',
                             'random-bool-data']
        self.valid_upcasts = {'bool': [np.uint, np.int_, np.float32, np.double],
                              'uint': [np.int_, np.float32, np.double],
                              'int': [np.float32, np.double],
                              'float32': [np.double]}

    def test_cdist_extra_args(self):
        # Tests that args and kwargs are correctly handled
        def _my_metric(x, y, arg, kwarg=1, kwarg2=2):
            return arg + kwarg + kwarg2

        X1 = [[1., 2., 3.], [1.2, 2.3, 3.4], [2.2, 2.3, 4.4]]
        X2 = [[7., 5., 8.], [7.5, 5.8, 8.4], [5.5, 5.8, 4.4]]
        kwargs = {'N0tV4l1D_p4raM': 3.14, "w":np.arange(3)}
        args = [3.14] * 200
        for metric in _METRICS_NAMES:
            assert_raises(TypeError, cdist, X1, X2,
                          metric=metric, **kwargs)
            assert_raises(TypeError, cdist, X1, X2,
                          metric=eval(metric), **kwargs)
            assert_raises(TypeError, cdist, X1, X2,
                          metric="test_" + metric, **kwargs)
            assert_raises(TypeError, cdist, X1, X2,
                          metric=metric, *args)
            assert_raises(TypeError, cdist, X1, X2,
                          metric=eval(metric), *args)
            assert_raises(TypeError, cdist, X1, X2,
                          metric="test_" + metric, *args)

        assert_raises(TypeError, cdist, X1, X2, _my_metric)
        assert_raises(TypeError, cdist, X1, X2, _my_metric, *args)
        assert_raises(TypeError, cdist, X1, X2, _my_metric, **kwargs)
        assert_raises(TypeError, cdist, X1, X2, _my_metric,
                      kwarg=2.2, kwarg2=3.3)
        assert_raises(TypeError, cdist, X1, X2, _my_metric, 1, 2, kwarg=2.2)

        assert_raises(TypeError, cdist, X1, X2, _my_metric, 1.1, 2.2, 3.3)
        assert_raises(TypeError, cdist, X1, X2, _my_metric, 1.1, 2.2)
        assert_raises(TypeError, cdist, X1, X2, _my_metric, 1.1)
        assert_raises(TypeError, cdist, X1, X2, _my_metric, 1.1,
                      kwarg=2.2, kwarg2=3.3)

        # this should work
        assert_allclose(cdist(X1, X2, metric=_my_metric,
                              arg=1.1, kwarg2=3.3), 5.4)

    def test_cdist_euclidean_random_unicode(self):
        eps = 1e-15
        X1 = eo['cdist-X1']
        X2 = eo['cdist-X2']
        Y1 = wcdist_no_const(X1, X2, 'euclidean')
        Y2 = wcdist_no_const(X1, X2, 'test_euclidean')
        assert_allclose(Y1, Y2, rtol=eps, verbose=verbose > 2)

    @pytest.mark.parametrize("p", [0.1, 0.25, 1.0, 1.23,
                                   2.0, 3.8, 4.6, np.inf])
    def test_cdist_minkowski_random(self, p):
<<<<<<< HEAD
        eps = 1e-15
=======
        eps = 1e-13
>>>>>>> 19647a8c
        X1 = eo['cdist-X1']
        X2 = eo['cdist-X2']
        Y1 = wcdist_no_const(X1, X2, 'minkowski', p=p)
        Y2 = wcdist_no_const(X1, X2, 'test_minkowski', p=p)
<<<<<<< HEAD
        assert_allclose(Y1, Y2, rtol=eps, verbose=verbose > 2)
=======
        _assert_within_tol(Y1, Y2, atol=0, rtol=eps, verbose_=verbose > 2)
>>>>>>> 19647a8c

    def test_cdist_cosine_random(self):
        eps = 1e-14
        X1 = eo['cdist-X1']
        X2 = eo['cdist-X2']
        Y1 = wcdist(X1, X2, 'cosine')

        # Naive implementation
        def norms(X):
            return np.linalg.norm(X, axis=1).reshape(-1, 1)

        Y2 = 1 - np.dot((X1 / norms(X1)), (X2 / norms(X2)).T)

        assert_allclose(Y1, Y2, rtol=eps, verbose=verbose > 2)

    def test_cdist_mahalanobis(self):
        # 1-dimensional observations
        x1 = np.array([[2], [3]])
        x2 = np.array([[2], [5]])
        dist = cdist(x1, x2, metric='mahalanobis')
        assert_allclose(dist, [[0.0, np.sqrt(4.5)], [np.sqrt(0.5), np.sqrt(2)]])

        # 2-dimensional observations
        x1 = np.array([[0, 0], [-1, 0]])
        x2 = np.array([[0, 2], [1, 0], [0, -2]])
        dist = cdist(x1, x2, metric='mahalanobis')
        rt2 = np.sqrt(2)
        assert_allclose(dist, [[rt2, rt2, rt2], [2, 2 * rt2, 2]])

        # Too few observations
        assert_raises(ValueError,
                      cdist, [[0, 1]], [[2, 3]], metric='mahalanobis')

    def test_cdist_custom_notdouble(self):
        class myclass:
            pass

        def _my_metric(x, y):
            if not isinstance(x[0], myclass) or not isinstance(y[0], myclass):
                raise ValueError("Type has been changed")
            return 1.123
        data = np.array([[myclass()]], dtype=object)
        cdist_y = cdist(data, data, metric=_my_metric)
        right_y = 1.123
        assert_equal(cdist_y, right_y, verbose=verbose > 2)

    def _check_calling_conventions(self, X1, X2, metric, eps=1e-07, **kwargs):
        # helper function for test_cdist_calling_conventions
        try:
            y1 = cdist(X1, X2, metric=metric, **kwargs)
            y2 = cdist(X1, X2, metric=eval(metric), **kwargs)
            y3 = cdist(X1, X2, metric="test_" + metric, **kwargs)
        except Exception as e:
            e_cls = e.__class__
            if verbose > 2:
                print(e_cls.__name__)
                print(e)
            assert_raises(e_cls, cdist, X1, X2, metric=metric, **kwargs)
            assert_raises(e_cls, cdist, X1, X2, metric=eval(metric), **kwargs)
            assert_raises(e_cls, cdist, X1, X2, metric="test_" + metric, **kwargs)
        else:
            assert_allclose(y1, y2, rtol=eps, verbose=verbose > 2)
            assert_allclose(y1, y3, rtol=eps, verbose=verbose > 2)

    def test_cdist_calling_conventions(self):
        # Ensures that specifying the metric with a str or scipy function
        # gives the same behaviour (i.e. same result or same exception).
        # NOTE: The correctness should be checked within each metric tests.
        for eo_name in self.rnd_eo_names:
            # subsampling input data to speed-up tests
            # NOTE: num samples needs to be > than dimensions for mahalanobis
            X1 = eo[eo_name][::5, ::-2]
            X2 = eo[eo_name][1::5, ::2]
            for metric in _METRICS_NAMES:
                if verbose > 2:
                    print("testing: ", metric, " with: ", eo_name)
                if metric in {'dice', 'yule', 'kulsinski',
                              'matching', 'rogerstanimoto',
                              'russellrao', 'sokalmichener',
                              'sokalsneath',
                              'kulczynski1'} and 'bool' not in eo_name:
                    # python version permits non-bools e.g. for fuzzy logic
                    continue
                self._check_calling_conventions(X1, X2, metric)

                # Testing built-in metrics with extra args
                if metric == "seuclidean":
                    X12 = np.vstack([X1, X2]).astype(np.double)
                    V = np.var(X12, axis=0, ddof=1)
                    self._check_calling_conventions(X1, X2, metric, V=V)
                elif metric == "mahalanobis":
                    X12 = np.vstack([X1, X2]).astype(np.double)
                    V = np.atleast_2d(np.cov(X12.T))
                    VI = np.array(np.linalg.inv(V).T)
                    self._check_calling_conventions(X1, X2, metric, VI=VI)

    def test_cdist_dtype_equivalence(self):
        # Tests that the result is not affected by type up-casting
        eps = 1e-07
        tests = [(eo['random-bool-data'], self.valid_upcasts['bool']),
                 (eo['random-uint-data'], self.valid_upcasts['uint']),
                 (eo['random-int-data'], self.valid_upcasts['int']),
                 (eo['random-float32-data'], self.valid_upcasts['float32'])]
        for metric in _METRICS_NAMES:
            for test in tests:
                X1 = test[0][::5, ::-2]
                X2 = test[0][1::5, ::2]
                try:
                    y1 = cdist(X1, X2, metric=metric)
                except Exception as e:
                    e_cls = e.__class__
                    if verbose > 2:
                        print(e_cls.__name__)
                        print(e)
                    for new_type in test[1]:
                        X1new = new_type(X1)
                        X2new = new_type(X2)
                        assert_raises(e_cls, cdist, X1new, X2new, metric=metric)
                else:
                    for new_type in test[1]:
                        y2 = cdist(new_type(X1), new_type(X2), metric=metric)
                        assert_allclose(y1, y2, rtol=eps, verbose=verbose > 2)

    def test_cdist_out(self):
        # Test that out parameter works properly
        eps = 1e-15
        X1 = eo['cdist-X1']
        X2 = eo['cdist-X2']
        out_r, out_c = X1.shape[0], X2.shape[0]

        for metric in _METRICS_NAMES:
            kwargs = dict()
            if metric == 'minkowski':
                kwargs['p'] = 1.23
            out1 = np.empty((out_r, out_c), dtype=np.double)
            Y1 = cdist(X1, X2, metric, **kwargs)
            Y2 = cdist(X1, X2, metric, out=out1, **kwargs)
            # test that output is numerically equivalent
            assert_allclose(Y1, Y2, rtol=eps, verbose=verbose > 2)
            # test that Y_test1 and out1 are the same object
            assert_(Y2 is out1)
            # test for incorrect shape
            out2 = np.empty((out_r-1, out_c+1), dtype=np.double)
            assert_raises(ValueError,
                          cdist, X1, X2, metric, out=out2, **kwargs)
            # test for C-contiguous order
            out3 = np.empty(
                (2 * out_r, 2 * out_c), dtype=np.double)[::2, ::2]
            out4 = np.empty((out_r, out_c), dtype=np.double, order='F')
            assert_raises(ValueError,
                          cdist, X1, X2, metric, out=out3, **kwargs)
            assert_raises(ValueError,
                          cdist, X1, X2, metric, out=out4, **kwargs)

            # test for incorrect dtype
            out5 = np.empty((out_r, out_c), dtype=np.int64)
            assert_raises(ValueError,
                          cdist, X1, X2, metric, out=out5, **kwargs)

    def test_striding(self):
        # test that striding is handled correct with calls to
        # _copy_array_if_base_present
        eps = 1e-15
        X1 = eo['cdist-X1'][::2, ::2]
        X2 = eo['cdist-X2'][::2, ::2]
        X1_copy = X1.copy()
        X2_copy = X2.copy()

        # confirm equivalence
        assert_equal(X1, X1_copy)
        assert_equal(X2, X2_copy)
        # confirm contiguity
        assert_(not X1.flags.c_contiguous)
        assert_(not X2.flags.c_contiguous)
        assert_(X1_copy.flags.c_contiguous)
        assert_(X2_copy.flags.c_contiguous)

        for metric in _METRICS_NAMES:
            kwargs = dict()
            if metric == 'minkowski':
                kwargs['p'] = 1.23
            Y1 = cdist(X1, X2, metric, **kwargs)
            Y2 = cdist(X1_copy, X2_copy, metric, **kwargs)
            # test that output is numerically equivalent
            assert_allclose(Y1, Y2, rtol=eps, verbose=verbose > 2)

    def test_cdist_refcount(self):
        for metric in _METRICS_NAMES:
            x1 = np.random.rand(10, 10)
            x2 = np.random.rand(10, 10)

            kwargs = dict()
            if metric == 'minkowski':
                kwargs['p'] = 1.23

            out = cdist(x1, x2, metric=metric, **kwargs)

            # Check reference counts aren't messed up. If we only hold weak
            # references, the arrays should be deallocated.
            weak_refs = [weakref.ref(v) for v in (x1, x2, out)]
            del x1, x2, out
            assert all(weak_ref() is None for weak_ref in weak_refs)


class TestPdist:

    def setup_method(self):
        self.rnd_eo_names = ['random-float32-data', 'random-int-data',
                             'random-uint-data', 'random-double-data',
                             'random-bool-data']
        self.valid_upcasts = {'bool': [np.uint, np.int_, np.float32, np.double],
                              'uint': [np.int_, np.float32, np.double],
                              'int': [np.float32, np.double],
                              'float32': [np.double]}

    def test_pdist_extra_args(self):
        # Tests that args and kwargs are correctly handled
        def _my_metric(x, y, arg, kwarg=1, kwarg2=2):
            return arg + kwarg + kwarg2

        X1 = [[1., 2.], [1.2, 2.3], [2.2, 2.3]]
        kwargs = {'N0tV4l1D_p4raM': 3.14, "w":np.arange(2)}
        args = [3.14] * 200
        for metric in _METRICS_NAMES:
            assert_raises(TypeError, pdist, X1, metric=metric, **kwargs)
            assert_raises(TypeError, pdist, X1,
                          metric=eval(metric), **kwargs)
            assert_raises(TypeError, pdist, X1,
                          metric="test_" + metric, **kwargs)
            assert_raises(TypeError, pdist, X1, metric=metric, *args)
            assert_raises(TypeError, pdist, X1, metric=eval(metric), *args)
            assert_raises(TypeError, pdist, X1,
                          metric="test_" + metric, *args)

        assert_raises(TypeError, pdist, X1, _my_metric)
        assert_raises(TypeError, pdist, X1, _my_metric, *args)
        assert_raises(TypeError, pdist, X1, _my_metric, **kwargs)
        assert_raises(TypeError, pdist, X1, _my_metric,
                      kwarg=2.2, kwarg2=3.3)
        assert_raises(TypeError, pdist, X1, _my_metric, 1, 2, kwarg=2.2)

        assert_raises(TypeError, pdist, X1, _my_metric, 1.1, 2.2, 3.3)
        assert_raises(TypeError, pdist, X1, _my_metric, 1.1, 2.2)
        assert_raises(TypeError, pdist, X1, _my_metric, 1.1)
        assert_raises(TypeError, pdist, X1, _my_metric, 1.1,
                      kwarg=2.2, kwarg2=3.3)

        # these should work
        assert_allclose(pdist(X1, metric=_my_metric,
                              arg=1.1, kwarg2=3.3), 5.4)

    def test_pdist_euclidean_random(self):
        eps = 1e-07
        X = eo['pdist-double-inp']
        Y_right = eo['pdist-euclidean']
        Y_test1 = wpdist_no_const(X, 'euclidean')
        assert_allclose(Y_test1, Y_right, rtol=eps)

    def test_pdist_euclidean_random_u(self):
        eps = 1e-07
        X = eo['pdist-double-inp']
        Y_right = eo['pdist-euclidean']
        Y_test1 = wpdist_no_const(X, 'euclidean')
        assert_allclose(Y_test1, Y_right, rtol=eps)

    def test_pdist_euclidean_random_float32(self):
        eps = 1e-07
        X = np.float32(eo['pdist-double-inp'])
        Y_right = eo['pdist-euclidean']
        Y_test1 = wpdist_no_const(X, 'euclidean')
        assert_allclose(Y_test1, Y_right, rtol=eps)

    def test_pdist_euclidean_random_nonC(self):
        eps = 1e-07
        X = eo['pdist-double-inp']
        Y_right = eo['pdist-euclidean']
        Y_test2 = wpdist_no_const(X, 'test_euclidean')
        assert_allclose(Y_test2, Y_right, rtol=eps)

    @pytest.mark.slow
    def test_pdist_euclidean_iris_double(self):
        eps = 1e-7
        X = eo['iris']
        Y_right = eo['pdist-euclidean-iris']
        Y_test1 = wpdist_no_const(X, 'euclidean')
        assert_allclose(Y_test1, Y_right, rtol=eps)

    @pytest.mark.slow
    def test_pdist_euclidean_iris_float32(self):
        eps = 1e-5
        X = np.float32(eo['iris'])
        Y_right = eo['pdist-euclidean-iris']
        Y_test1 = wpdist_no_const(X, 'euclidean')
        assert_allclose(Y_test1, Y_right, rtol=eps, verbose=verbose > 2)

    @pytest.mark.slow
    def test_pdist_euclidean_iris_nonC(self):
        # Test pdist(X, 'test_euclidean') [the non-C implementation] on the
        # Iris data set.
        eps = 1e-7
        X = eo['iris']
        Y_right = eo['pdist-euclidean-iris']
        Y_test2 = wpdist_no_const(X, 'test_euclidean')
        assert_allclose(Y_test2, Y_right, rtol=eps)

    def test_pdist_seuclidean_random(self):
        eps = 1e-7
        X = eo['pdist-double-inp']
        Y_right = eo['pdist-seuclidean']
        Y_test1 = pdist(X, 'seuclidean')
        assert_allclose(Y_test1, Y_right, rtol=eps)

    def test_pdist_seuclidean_random_float32(self):
        eps = 1e-7
        X = np.float32(eo['pdist-double-inp'])
        Y_right = eo['pdist-seuclidean']
        Y_test1 = pdist(X, 'seuclidean')
        assert_allclose(Y_test1, Y_right, rtol=eps)

        # Check no error is raise when V has float32 dtype (#11171).
        V = np.var(X, axis=0, ddof=1)
        Y_test2 = pdist(X, 'seuclidean', V=V)
        assert_allclose(Y_test2, Y_right, rtol=eps)

    def test_pdist_seuclidean_random_nonC(self):
        # Test pdist(X, 'test_sqeuclidean') [the non-C implementation]
        eps = 1e-07
        X = eo['pdist-double-inp']
        Y_right = eo['pdist-seuclidean']
        Y_test2 = pdist(X, 'test_seuclidean')
        assert_allclose(Y_test2, Y_right, rtol=eps)

    def test_pdist_seuclidean_iris(self):
        eps = 1e-7
        X = eo['iris']
        Y_right = eo['pdist-seuclidean-iris']
        Y_test1 = pdist(X, 'seuclidean')
        assert_allclose(Y_test1, Y_right, rtol=eps)

    def test_pdist_seuclidean_iris_float32(self):
        # Tests pdist(X, 'seuclidean') on the Iris data set (float32).
        eps = 1e-5
        X = np.float32(eo['iris'])
        Y_right = eo['pdist-seuclidean-iris']
        Y_test1 = pdist(X, 'seuclidean')
        assert_allclose(Y_test1, Y_right, rtol=eps)

    def test_pdist_seuclidean_iris_nonC(self):
        # Test pdist(X, 'test_seuclidean') [the non-C implementation] on the
        # Iris data set.
        eps = 1e-7
        X = eo['iris']
        Y_right = eo['pdist-seuclidean-iris']
        Y_test2 = pdist(X, 'test_seuclidean')
        assert_allclose(Y_test2, Y_right, rtol=eps)

    def test_pdist_cosine_random(self):
        eps = 1e-7
        X = eo['pdist-double-inp']
        Y_right = eo['pdist-cosine']
        Y_test1 = wpdist(X, 'cosine')
        assert_allclose(Y_test1, Y_right, rtol=eps)

    def test_pdist_cosine_random_float32(self):
        eps = 1e-7
        X = np.float32(eo['pdist-double-inp'])
        Y_right = eo['pdist-cosine']
        Y_test1 = wpdist(X, 'cosine')
        assert_allclose(Y_test1, Y_right, rtol=eps)

    def test_pdist_cosine_random_nonC(self):
        # Test pdist(X, 'test_cosine') [the non-C implementation]
        eps = 1e-7
        X = eo['pdist-double-inp']
        Y_right = eo['pdist-cosine']
        Y_test2 = wpdist(X, 'test_cosine')
        assert_allclose(Y_test2, Y_right, rtol=eps)

    @pytest.mark.slow
    def test_pdist_cosine_iris(self):
        eps = 1e-05
        X = eo['iris']
        Y_right = eo['pdist-cosine-iris']
        Y_test1 = wpdist(X, 'cosine')
        assert_allclose(Y_test1, Y_right, atol=eps)

    @pytest.mark.slow
    def test_pdist_cosine_iris_float32(self):
        eps = 1e-05
        X = np.float32(eo['iris'])
        Y_right = eo['pdist-cosine-iris']
        Y_test1 = wpdist(X, 'cosine')
        assert_allclose(Y_test1, Y_right, atol=eps, verbose=verbose > 2)

    @pytest.mark.slow
    def test_pdist_cosine_iris_nonC(self):
        eps = 1e-05
        X = eo['iris']
        Y_right = eo['pdist-cosine-iris']
        Y_test2 = wpdist(X, 'test_cosine')
        assert_allclose(Y_test2, Y_right, atol=eps)

    def test_pdist_cosine_bounds(self):
        # Test adapted from @joernhees's example at gh-5208: case where
        # cosine distance used to be negative. XXX: very sensitive to the
        # specific norm computation.
        x = np.abs(np.random.RandomState(1337).rand(91))
        X = np.vstack([x, x])
        assert_(wpdist(X, 'cosine')[0] >= 0,
                msg='cosine distance should be non-negative')

    def test_pdist_cityblock_random(self):
        eps = 1e-7
        X = eo['pdist-double-inp']
        Y_right = eo['pdist-cityblock']
        Y_test1 = wpdist_no_const(X, 'cityblock')
        assert_allclose(Y_test1, Y_right, rtol=eps)

    def test_pdist_cityblock_random_float32(self):
        eps = 1e-7
        X = np.float32(eo['pdist-double-inp'])
        Y_right = eo['pdist-cityblock']
        Y_test1 = wpdist_no_const(X, 'cityblock')
        assert_allclose(Y_test1, Y_right, rtol=eps)

    def test_pdist_cityblock_random_nonC(self):
        eps = 1e-7
        X = eo['pdist-double-inp']
        Y_right = eo['pdist-cityblock']
        Y_test2 = wpdist_no_const(X, 'test_cityblock')
        assert_allclose(Y_test2, Y_right, rtol=eps)

    @pytest.mark.slow
    def test_pdist_cityblock_iris(self):
        eps = 1e-14
        X = eo['iris']
        Y_right = eo['pdist-cityblock-iris']
        Y_test1 = wpdist_no_const(X, 'cityblock')
        assert_allclose(Y_test1, Y_right, rtol=eps)

    @pytest.mark.slow
    def test_pdist_cityblock_iris_float32(self):
        eps = 1e-5
        X = np.float32(eo['iris'])
        Y_right = eo['pdist-cityblock-iris']
        Y_test1 = wpdist_no_const(X, 'cityblock')
        assert_allclose(Y_test1, Y_right, rtol=eps, verbose=verbose > 2)

    @pytest.mark.slow
    def test_pdist_cityblock_iris_nonC(self):
        # Test pdist(X, 'test_cityblock') [the non-C implementation] on the
        # Iris data set.
        eps = 1e-14
        X = eo['iris']
        Y_right = eo['pdist-cityblock-iris']
        Y_test2 = wpdist_no_const(X, 'test_cityblock')
        assert_allclose(Y_test2, Y_right, rtol=eps)

    def test_pdist_correlation_random(self):
        eps = 1e-7
        X = eo['pdist-double-inp']
        Y_right = eo['pdist-correlation']
        Y_test1 = wpdist(X, 'correlation')
        assert_allclose(Y_test1, Y_right, rtol=eps)

    def test_pdist_correlation_random_float32(self):
        eps = 1e-7
        X = np.float32(eo['pdist-double-inp'])
        Y_right = eo['pdist-correlation']
        Y_test1 = wpdist(X, 'correlation')
        assert_allclose(Y_test1, Y_right, rtol=eps)

    def test_pdist_correlation_random_nonC(self):
        eps = 1e-7
        X = eo['pdist-double-inp']
        Y_right = eo['pdist-correlation']
        Y_test2 = wpdist(X, 'test_correlation')
        assert_allclose(Y_test2, Y_right, rtol=eps)

    @pytest.mark.slow
    def test_pdist_correlation_iris(self):
        eps = 1e-7
        X = eo['iris']
        Y_right = eo['pdist-correlation-iris']
        Y_test1 = wpdist(X, 'correlation')
        assert_allclose(Y_test1, Y_right, rtol=eps)

    @pytest.mark.slow
    def test_pdist_correlation_iris_float32(self):
        eps = 1e-7
        X = eo['iris']
        Y_right = np.float32(eo['pdist-correlation-iris'])
        Y_test1 = wpdist(X, 'correlation')
        assert_allclose(Y_test1, Y_right, rtol=eps, verbose=verbose > 2)

    @pytest.mark.slow
    def test_pdist_correlation_iris_nonC(self):
        eps = 1e-7
        X = eo['iris']
        Y_right = eo['pdist-correlation-iris']
        Y_test2 = wpdist(X, 'test_correlation')
        assert_allclose(Y_test2, Y_right, rtol=eps)

    @pytest.mark.parametrize("p", [0.1, 0.25, 1.0, 2.0, 3.2, np.inf])
    def test_pdist_minkowski_random_p(self, p):
<<<<<<< HEAD
        eps = 1e-15
        X = eo['pdist-double-inp']
        Y1 = wpdist_no_const(X, 'minkowski', p=p)
        Y2 = wpdist_no_const(X, 'test_minkowski', p=p)
        assert_allclose(Y1, Y2, rtol=eps)
=======
        eps = 1e-13
        X = eo['pdist-double-inp']
        Y1 = wpdist_no_const(X, 'minkowski', p=p)
        Y2 = wpdist_no_const(X, 'test_minkowski', p=p)
        _assert_within_tol(Y1, Y2, atol=0, rtol=eps)
>>>>>>> 19647a8c

    def test_pdist_minkowski_random(self):
        eps = 1e-7
        X = eo['pdist-double-inp']
        Y_right = eo['pdist-minkowski-3.2']
        Y_test1 = wpdist_no_const(X, 'minkowski', p=3.2)
        assert_allclose(Y_test1, Y_right, rtol=eps)

    def test_pdist_minkowski_random_float32(self):
        eps = 1e-7
        X = np.float32(eo['pdist-double-inp'])
        Y_right = eo['pdist-minkowski-3.2']
        Y_test1 = wpdist_no_const(X, 'minkowski', p=3.2)
        assert_allclose(Y_test1, Y_right, rtol=eps)

    def test_pdist_minkowski_random_nonC(self):
        eps = 1e-7
        X = eo['pdist-double-inp']
        Y_right = eo['pdist-minkowski-3.2']
        Y_test2 = wpdist_no_const(X, 'test_minkowski', p=3.2)
        assert_allclose(Y_test2, Y_right, rtol=eps)

    @pytest.mark.slow
    def test_pdist_minkowski_3_2_iris(self):
        eps = 1e-7
        X = eo['iris']
        Y_right = eo['pdist-minkowski-3.2-iris']
        Y_test1 = wpdist_no_const(X, 'minkowski', p=3.2)
        assert_allclose(Y_test1, Y_right, rtol=eps)

    @pytest.mark.slow
    def test_pdist_minkowski_3_2_iris_float32(self):
        eps = 1e-5
        X = np.float32(eo['iris'])
        Y_right = eo['pdist-minkowski-3.2-iris']
        Y_test1 = wpdist_no_const(X, 'minkowski', p=3.2)
        assert_allclose(Y_test1, Y_right, rtol=eps)

    @pytest.mark.slow
    def test_pdist_minkowski_3_2_iris_nonC(self):
        eps = 1e-7
        X = eo['iris']
        Y_right = eo['pdist-minkowski-3.2-iris']
        Y_test2 = wpdist_no_const(X, 'test_minkowski', p=3.2)
        assert_allclose(Y_test2, Y_right, rtol=eps)

    @pytest.mark.slow
    def test_pdist_minkowski_5_8_iris(self):
        eps = 1e-7
        X = eo['iris']
        Y_right = eo['pdist-minkowski-5.8-iris']
        Y_test1 = wpdist_no_const(X, 'minkowski', p=5.8)
        assert_allclose(Y_test1, Y_right, rtol=eps)

    @pytest.mark.slow
    def test_pdist_minkowski_5_8_iris_float32(self):
        eps = 1e-5
        X = np.float32(eo['iris'])
        Y_right = eo['pdist-minkowski-5.8-iris']
        Y_test1 = wpdist_no_const(X, 'minkowski', p=5.8)
        assert_allclose(Y_test1, Y_right, rtol=eps, verbose=verbose > 2)

    @pytest.mark.slow
    def test_pdist_minkowski_5_8_iris_nonC(self):
        eps = 1e-7
        X = eo['iris']
        Y_right = eo['pdist-minkowski-5.8-iris']
        Y_test2 = wpdist_no_const(X, 'test_minkowski', p=5.8)
        assert_allclose(Y_test2, Y_right, rtol=eps)

    def test_pdist_mahalanobis(self):
        # 1-dimensional observations
        x = np.array([2.0, 2.0, 3.0, 5.0]).reshape(-1, 1)
        dist = pdist(x, metric='mahalanobis')
        assert_allclose(dist, [0.0, np.sqrt(0.5), np.sqrt(4.5),
                               np.sqrt(0.5), np.sqrt(4.5), np.sqrt(2.0)])

        # 2-dimensional observations
        x = np.array([[0, 0], [-1, 0], [0, 2], [1, 0], [0, -2]])
        dist = pdist(x, metric='mahalanobis')
        rt2 = np.sqrt(2)
        assert_allclose(dist, [rt2, rt2, rt2, rt2, 2, 2 * rt2, 2, 2, 2 * rt2, 2])

        # Too few observations
        assert_raises(ValueError,
                      wpdist, [[0, 1], [2, 3]], metric='mahalanobis')

    def test_pdist_hamming_random(self):
        eps = 1e-15
        X = eo['pdist-boolean-inp']
        Y_right = eo['pdist-hamming']
        Y_test1 = wpdist(X, 'hamming')
        assert_allclose(Y_test1, Y_right, rtol=eps)

    def test_pdist_hamming_random_float32(self):
        eps = 1e-15
        X = np.float32(eo['pdist-boolean-inp'])
        Y_right = eo['pdist-hamming']
        Y_test1 = wpdist(X, 'hamming')
        assert_allclose(Y_test1, Y_right, rtol=eps)

    def test_pdist_hamming_random_nonC(self):
        eps = 1e-15
        X = eo['pdist-boolean-inp']
        Y_right = eo['pdist-hamming']
        Y_test2 = wpdist(X, 'test_hamming')
        assert_allclose(Y_test2, Y_right, rtol=eps)

    def test_pdist_dhamming_random(self):
        eps = 1e-15
        X = np.float64(eo['pdist-boolean-inp'])
        Y_right = eo['pdist-hamming']
        Y_test1 = wpdist(X, 'hamming')
        assert_allclose(Y_test1, Y_right, rtol=eps)

    def test_pdist_dhamming_random_float32(self):
        eps = 1e-15
        X = np.float32(eo['pdist-boolean-inp'])
        Y_right = eo['pdist-hamming']
        Y_test1 = wpdist(X, 'hamming')
        assert_allclose(Y_test1, Y_right, rtol=eps)

    def test_pdist_dhamming_random_nonC(self):
        eps = 1e-15
        X = np.float64(eo['pdist-boolean-inp'])
        Y_right = eo['pdist-hamming']
        Y_test2 = wpdist(X, 'test_hamming')
        assert_allclose(Y_test2, Y_right, rtol=eps)

    def test_pdist_jaccard_random(self):
        eps = 1e-8
        X = eo['pdist-boolean-inp']
        Y_right = eo['pdist-jaccard']
        Y_test1 = wpdist(X, 'jaccard')
        assert_allclose(Y_test1, Y_right, rtol=eps)

    def test_pdist_jaccard_random_float32(self):
        eps = 1e-8
        X = np.float32(eo['pdist-boolean-inp'])
        Y_right = eo['pdist-jaccard']
        Y_test1 = wpdist(X, 'jaccard')
        assert_allclose(Y_test1, Y_right, rtol=eps)

    def test_pdist_jaccard_random_nonC(self):
        eps = 1e-8
        X = eo['pdist-boolean-inp']
        Y_right = eo['pdist-jaccard']
        Y_test2 = wpdist(X, 'test_jaccard')
        assert_allclose(Y_test2, Y_right, rtol=eps)

    def test_pdist_djaccard_random(self):
        eps = 1e-8
        X = np.float64(eo['pdist-boolean-inp'])
        Y_right = eo['pdist-jaccard']
        Y_test1 = wpdist(X, 'jaccard')
        assert_allclose(Y_test1, Y_right, rtol=eps)

    def test_pdist_djaccard_random_float32(self):
        eps = 1e-8
        X = np.float32(eo['pdist-boolean-inp'])
        Y_right = eo['pdist-jaccard']
        Y_test1 = wpdist(X, 'jaccard')
        assert_allclose(Y_test1, Y_right, rtol=eps)

    def test_pdist_djaccard_allzeros(self):
        eps = 1e-15
        Y = pdist(np.zeros((5, 3)), 'jaccard')
        assert_allclose(np.zeros(10), Y, rtol=eps)

    def test_pdist_djaccard_random_nonC(self):
        eps = 1e-8
        X = np.float64(eo['pdist-boolean-inp'])
        Y_right = eo['pdist-jaccard']
        Y_test2 = wpdist(X, 'test_jaccard')
        assert_allclose(Y_test2, Y_right, rtol=eps)

    def test_pdist_jensenshannon_random(self):
        eps = 1e-11
        X = eo['pdist-double-inp']
        Y_right = eo['pdist-jensenshannon']
        Y_test1 = pdist(X, 'jensenshannon')
        assert_allclose(Y_test1, Y_right, rtol=eps)

    def test_pdist_jensenshannon_random_float32(self):
        eps = 1e-8
        X = np.float32(eo['pdist-double-inp'])
        Y_right = eo['pdist-jensenshannon']
        Y_test1 = pdist(X, 'jensenshannon')
        assert_allclose(Y_test1, Y_right, rtol=eps, verbose=verbose > 2)

    def test_pdist_jensenshannon_random_nonC(self):
        eps = 1e-11
        X = eo['pdist-double-inp']
        Y_right = eo['pdist-jensenshannon']
        Y_test2 = pdist(X, 'test_jensenshannon')
        assert_allclose(Y_test2, Y_right, rtol=eps)

    def test_pdist_jensenshannon_iris(self):
        if _is_32bit():
            # Test failing on 32-bit Linux on Azure otherwise, see gh-12810
            eps = 1.5e-10
        else:
            eps = 1e-10

        X = eo['iris']
        Y_right = eo['pdist-jensenshannon-iris']
        Y_test1 = pdist(X, 'jensenshannon')
        assert_allclose(Y_test1, Y_right, rtol=eps)

    def test_pdist_jensenshannon_iris_float32(self):
        eps = 1e-5
        X = np.float32(eo['iris'])
        Y_right = eo['pdist-jensenshannon-iris']
        Y_test1 = pdist(X, 'jensenshannon')
        assert_allclose(Y_test1, Y_right, rtol=eps, verbose=verbose > 2)

    def test_pdist_jensenshannon_iris_nonC(self):
        eps = 5e-5
        X = eo['iris']
        Y_right = eo['pdist-jensenshannon-iris']
        Y_test2 = pdist(X, 'test_jensenshannon')
        assert_allclose(Y_test2, Y_right, rtol=eps)

    def test_pdist_djaccard_allzeros_nonC(self):
        eps = 1e-15
        Y = pdist(np.zeros((5, 3)), 'test_jaccard')
        assert_allclose(np.zeros(10), Y, rtol=eps)

    def test_pdist_chebyshev_random(self):
        eps = 1e-8
        X = eo['pdist-double-inp']
        Y_right = eo['pdist-chebyshev']
        Y_test1 = pdist(X, 'chebyshev')
        assert_allclose(Y_test1, Y_right, rtol=eps)

    def test_pdist_chebyshev_random_float32(self):
        eps = 1e-7
        X = np.float32(eo['pdist-double-inp'])
        Y_right = eo['pdist-chebyshev']
        Y_test1 = pdist(X, 'chebyshev')
        assert_allclose(Y_test1, Y_right, rtol=eps, verbose=verbose > 2)

    def test_pdist_chebyshev_random_nonC(self):
        eps = 1e-8
        X = eo['pdist-double-inp']
        Y_right = eo['pdist-chebyshev']
        Y_test2 = pdist(X, 'test_chebyshev')
        assert_allclose(Y_test2, Y_right, rtol=eps)

    def test_pdist_chebyshev_iris(self):
        eps = 1e-14
        X = eo['iris']
        Y_right = eo['pdist-chebyshev-iris']
        Y_test1 = pdist(X, 'chebyshev')
        assert_allclose(Y_test1, Y_right, rtol=eps)

    def test_pdist_chebyshev_iris_float32(self):
        eps = 1e-5
        X = np.float32(eo['iris'])
        Y_right = eo['pdist-chebyshev-iris']
        Y_test1 = pdist(X, 'chebyshev')
        assert_allclose(Y_test1, Y_right, rtol=eps, verbose=verbose > 2)

    def test_pdist_chebyshev_iris_nonC(self):
        eps = 1e-14
        X = eo['iris']
        Y_right = eo['pdist-chebyshev-iris']
        Y_test2 = pdist(X, 'test_chebyshev')
        assert_allclose(Y_test2, Y_right, rtol=eps)

    def test_pdist_matching_mtica1(self):
        # Test matching(*,*) with mtica example #1 (nums).
        m = wmatching(np.array([1, 0, 1, 1, 0]),
                      np.array([1, 1, 0, 1, 1]))
        m2 = wmatching(np.array([1, 0, 1, 1, 0], dtype=bool),
                       np.array([1, 1, 0, 1, 1], dtype=bool))
        assert_allclose(m, 0.6, rtol=0, atol=1e-10)
        assert_allclose(m2, 0.6, rtol=0, atol=1e-10)

    def test_pdist_matching_mtica2(self):
        # Test matching(*,*) with mtica example #2.
        m = wmatching(np.array([1, 0, 1]),
                     np.array([1, 1, 0]))
        m2 = wmatching(np.array([1, 0, 1], dtype=bool),
                      np.array([1, 1, 0], dtype=bool))
        assert_allclose(m, 2 / 3, rtol=0, atol=1e-10)
        assert_allclose(m2, 2 / 3, rtol=0, atol=1e-10)

    def test_pdist_jaccard_mtica1(self):
        m = wjaccard(np.array([1, 0, 1, 1, 0]),
                     np.array([1, 1, 0, 1, 1]))
        m2 = wjaccard(np.array([1, 0, 1, 1, 0], dtype=bool),
                      np.array([1, 1, 0, 1, 1], dtype=bool))
        assert_allclose(m, 0.6, rtol=0, atol=1e-10)
        assert_allclose(m2, 0.6, rtol=0, atol=1e-10)

    def test_pdist_jaccard_mtica2(self):
        m = wjaccard(np.array([1, 0, 1]),
                     np.array([1, 1, 0]))
        m2 = wjaccard(np.array([1, 0, 1], dtype=bool),
                      np.array([1, 1, 0], dtype=bool))
        assert_allclose(m, 2 / 3, rtol=0, atol=1e-10)
        assert_allclose(m2, 2 / 3, rtol=0, atol=1e-10)

    def test_pdist_yule_mtica1(self):
        m = wyule(np.array([1, 0, 1, 1, 0]),
                  np.array([1, 1, 0, 1, 1]))
        m2 = wyule(np.array([1, 0, 1, 1, 0], dtype=bool),
                   np.array([1, 1, 0, 1, 1], dtype=bool))
        if verbose > 2:
            print(m)
        assert_allclose(m, 2, rtol=0, atol=1e-10)
        assert_allclose(m2, 2, rtol=0, atol=1e-10)

    def test_pdist_yule_mtica2(self):
        m = wyule(np.array([1, 0, 1]),
                  np.array([1, 1, 0]))
        m2 = wyule(np.array([1, 0, 1], dtype=bool),
                   np.array([1, 1, 0], dtype=bool))
        if verbose > 2:
            print(m)
        assert_allclose(m, 2, rtol=0, atol=1e-10)
        assert_allclose(m2, 2, rtol=0, atol=1e-10)

    def test_pdist_dice_mtica1(self):
        m = wdice(np.array([1, 0, 1, 1, 0]),
                  np.array([1, 1, 0, 1, 1]))
        m2 = wdice(np.array([1, 0, 1, 1, 0], dtype=bool),
                   np.array([1, 1, 0, 1, 1], dtype=bool))
        if verbose > 2:
            print(m)
        assert_allclose(m, 3 / 7, rtol=0, atol=1e-10)
        assert_allclose(m2, 3 / 7, rtol=0, atol=1e-10)

    def test_pdist_dice_mtica2(self):
        m = wdice(np.array([1, 0, 1]),
                  np.array([1, 1, 0]))
        m2 = wdice(np.array([1, 0, 1], dtype=bool),
                   np.array([1, 1, 0], dtype=bool))
        if verbose > 2:
            print(m)
        assert_allclose(m, 0.5, rtol=0, atol=1e-10)
        assert_allclose(m2, 0.5, rtol=0, atol=1e-10)

    def test_pdist_sokalsneath_mtica1(self):
        m = sokalsneath(np.array([1, 0, 1, 1, 0]),
                        np.array([1, 1, 0, 1, 1]))
        m2 = sokalsneath(np.array([1, 0, 1, 1, 0], dtype=bool),
                         np.array([1, 1, 0, 1, 1], dtype=bool))
        if verbose > 2:
            print(m)
        assert_allclose(m, 3 / 4, rtol=0, atol=1e-10)
        assert_allclose(m2, 3 / 4, rtol=0, atol=1e-10)

    def test_pdist_sokalsneath_mtica2(self):
        m = wsokalsneath(np.array([1, 0, 1]),
                         np.array([1, 1, 0]))
        m2 = wsokalsneath(np.array([1, 0, 1], dtype=bool),
                          np.array([1, 1, 0], dtype=bool))
        if verbose > 2:
            print(m)
        assert_allclose(m, 4 / 5, rtol=0, atol=1e-10)
        assert_allclose(m2, 4 / 5, rtol=0, atol=1e-10)

    def test_pdist_rogerstanimoto_mtica1(self):
        m = wrogerstanimoto(np.array([1, 0, 1, 1, 0]),
                            np.array([1, 1, 0, 1, 1]))
        m2 = wrogerstanimoto(np.array([1, 0, 1, 1, 0], dtype=bool),
                             np.array([1, 1, 0, 1, 1], dtype=bool))
        if verbose > 2:
            print(m)
        assert_allclose(m, 3 / 4, rtol=0, atol=1e-10)
        assert_allclose(m2, 3 / 4, rtol=0, atol=1e-10)

    def test_pdist_rogerstanimoto_mtica2(self):
        m = wrogerstanimoto(np.array([1, 0, 1]),
                            np.array([1, 1, 0]))
        m2 = wrogerstanimoto(np.array([1, 0, 1], dtype=bool),
                             np.array([1, 1, 0], dtype=bool))
        if verbose > 2:
            print(m)
        assert_allclose(m, 4 / 5, rtol=0, atol=1e-10)
        assert_allclose(m2, 4 / 5, rtol=0, atol=1e-10)

    def test_pdist_russellrao_mtica1(self):
        m = wrussellrao(np.array([1, 0, 1, 1, 0]),
                        np.array([1, 1, 0, 1, 1]))
        m2 = wrussellrao(np.array([1, 0, 1, 1, 0], dtype=bool),
                         np.array([1, 1, 0, 1, 1], dtype=bool))
        if verbose > 2:
            print(m)
        assert_allclose(m, 3 / 5, rtol=0, atol=1e-10)
        assert_allclose(m2, 3 / 5, rtol=0, atol=1e-10)

    def test_pdist_russellrao_mtica2(self):
        m = wrussellrao(np.array([1, 0, 1]),
                        np.array([1, 1, 0]))
        m2 = wrussellrao(np.array([1, 0, 1], dtype=bool),
                         np.array([1, 1, 0], dtype=bool))
        if verbose > 2:
            print(m)
        assert_allclose(m, 2 / 3, rtol=0, atol=1e-10)
        assert_allclose(m2, 2 / 3, rtol=0, atol=1e-10)

    @pytest.mark.slow
    def test_pdist_canberra_match(self):
        D = eo['iris']
        if verbose > 2:
            print(D.shape, D.dtype)
        eps = 1e-15
        y1 = wpdist_no_const(D, "canberra")
        y2 = wpdist_no_const(D, "test_canberra")
        assert_allclose(y1, y2, rtol=eps, verbose=verbose > 2)

    def test_pdist_canberra_ticket_711(self):
        # Test pdist(X, 'canberra') to see if Canberra gives the right result
        # as reported on gh-1238.
        eps = 1e-8
        pdist_y = wpdist_no_const(([3.3], [3.4]), "canberra")
        right_y = 0.01492537
        assert_allclose(pdist_y, right_y, atol=eps, verbose=verbose > 2)

    def test_pdist_custom_notdouble(self):
        # tests that when using a custom metric the data type is not altered
        class myclass:
            pass

        def _my_metric(x, y):
            if not isinstance(x[0], myclass) or not isinstance(y[0], myclass):
                raise ValueError("Type has been changed")
            return 1.123
        data = np.array([[myclass()], [myclass()]], dtype=object)
        pdist_y = pdist(data, metric=_my_metric)
        right_y = 1.123
        assert_equal(pdist_y, right_y, verbose=verbose > 2)

    def _check_calling_conventions(self, X, metric, eps=1e-07, **kwargs):
        # helper function for test_pdist_calling_conventions
        try:
            y1 = pdist(X, metric=metric, **kwargs)
            y2 = pdist(X, metric=eval(metric), **kwargs)
            y3 = pdist(X, metric="test_" + metric, **kwargs)
        except Exception as e:
            e_cls = e.__class__
            if verbose > 2:
                print(e_cls.__name__)
                print(e)
            assert_raises(e_cls, pdist, X, metric=metric, **kwargs)
            assert_raises(e_cls, pdist, X, metric=eval(metric), **kwargs)
            assert_raises(e_cls, pdist, X, metric="test_" + metric, **kwargs)
        else:
            assert_allclose(y1, y2, rtol=eps, verbose=verbose > 2)
            assert_allclose(y1, y3, rtol=eps, verbose=verbose > 2)

    def test_pdist_calling_conventions(self):
        # Ensures that specifying the metric with a str or scipy function
        # gives the same behaviour (i.e. same result or same exception).
        # NOTE: The correctness should be checked within each metric tests.
        # NOTE: Extra args should be checked with a dedicated test
        for eo_name in self.rnd_eo_names:
            # subsampling input data to speed-up tests
            # NOTE: num samples needs to be > than dimensions for mahalanobis
            X = eo[eo_name][::5, ::2]
            for metric in _METRICS_NAMES:
                if verbose > 2:
                    print("testing: ", metric, " with: ", eo_name)
                if metric in {'dice', 'yule', 'kulsinski', 'matching',
                              'rogerstanimoto', 'russellrao', 'sokalmichener',
                              'sokalsneath',
                              'kulczynski1'} and 'bool' not in eo_name:
                    # python version permits non-bools e.g. for fuzzy logic
                    continue
                self._check_calling_conventions(X, metric)

                # Testing built-in metrics with extra args
                if metric == "seuclidean":
                    V = np.var(X.astype(np.double), axis=0, ddof=1)
                    self._check_calling_conventions(X, metric, V=V)
                elif metric == "mahalanobis":
                    V = np.atleast_2d(np.cov(X.astype(np.double).T))
                    VI = np.array(np.linalg.inv(V).T)
                    self._check_calling_conventions(X, metric, VI=VI)

    def test_pdist_dtype_equivalence(self):
        # Tests that the result is not affected by type up-casting
        eps = 1e-07
        tests = [(eo['random-bool-data'], self.valid_upcasts['bool']),
                 (eo['random-uint-data'], self.valid_upcasts['uint']),
                 (eo['random-int-data'], self.valid_upcasts['int']),
                 (eo['random-float32-data'], self.valid_upcasts['float32'])]
        for metric in _METRICS_NAMES:
            for test in tests:
                X1 = test[0][::5, ::2]
                try:
                    y1 = pdist(X1, metric=metric)
                except Exception as e:
                    e_cls = e.__class__
                    if verbose > 2:
                        print(e_cls.__name__)
                        print(e)
                    for new_type in test[1]:
                        X2 = new_type(X1)
                        assert_raises(e_cls, pdist, X2, metric=metric)
                else:
                    for new_type in test[1]:
                        y2 = pdist(new_type(X1), metric=metric)
                        assert_allclose(y1, y2, rtol=eps, verbose=verbose > 2)

    def test_pdist_out(self):
        # Test that out parameter works properly
        eps = 1e-15
        X = eo['random-float32-data'][::5, ::2]
        out_size = int((X.shape[0] * (X.shape[0] - 1)) / 2)
        for metric in _METRICS_NAMES:
            kwargs = dict()
            if metric == 'minkowski':
                kwargs['p'] = 1.23
            out1 = np.empty(out_size, dtype=np.double)
            Y_right = pdist(X, metric, **kwargs)
            Y_test1 = pdist(X, metric, out=out1, **kwargs)
            # test that output is numerically equivalent
            assert_allclose(Y_test1, Y_right, rtol=eps)
            # test that Y_test1 and out1 are the same object
            assert_(Y_test1 is out1)
            # test for incorrect shape
            out2 = np.empty(out_size + 3, dtype=np.double)
            assert_raises(ValueError, pdist, X, metric, out=out2, **kwargs)
            # test for (C-)contiguous output
            out3 = np.empty(2 * out_size, dtype=np.double)[::2]
            assert_raises(ValueError, pdist, X, metric, out=out3, **kwargs)
            # test for incorrect dtype
            out5 = np.empty(out_size, dtype=np.int64)
            assert_raises(ValueError, pdist, X, metric, out=out5, **kwargs)

    def test_striding(self):
        # test that striding is handled correct with calls to
        # _copy_array_if_base_present
        eps = 1e-15
        X = eo['random-float32-data'][::5, ::2]
        X_copy = X.copy()

        # confirm contiguity
        assert_(not X.flags.c_contiguous)
        assert_(X_copy.flags.c_contiguous)

        for metric in _METRICS_NAMES:
            kwargs = dict()
            if metric == 'minkowski':
                kwargs['p'] = 1.23
            Y1 = pdist(X, metric, **kwargs)
            Y2 = pdist(X_copy, metric, **kwargs)
            # test that output is numerically equivalent
            assert_allclose(Y1, Y2, rtol=eps, verbose=verbose > 2)

class TestSomeDistanceFunctions:

    def setup_method(self):
        # 1D arrays
        x = np.array([1.0, 2.0, 3.0])
        y = np.array([1.0, 1.0, 5.0])

        self.cases = [(x, y)]

    def test_minkowski(self):
        for x, y in self.cases:
            dist1 = minkowski(x, y, p=1)
            assert_almost_equal(dist1, 3.0)
            dist1p5 = minkowski(x, y, p=1.5)
            assert_almost_equal(dist1p5, (1.0 + 2.0**1.5)**(2. / 3))
            dist2 = minkowski(x, y, p=2)
            assert_almost_equal(dist2, 5.0 ** 0.5)
            dist0p25 = minkowski(x, y, p=0.25)
            assert_almost_equal(dist0p25, (1.0 + 2.0 ** 0.25) ** 4)

        # Check that casting input to minimum scalar type doesn't affect result
        # (issue #10262). This could be extended to more test inputs with
        # np.min_scalar_type(np.max(input_matrix)).
        a = np.array([352, 916])
        b = np.array([350, 660])
        assert_equal(minkowski(a, b),
                     minkowski(a.astype('uint16'), b.astype('uint16')))

    def test_euclidean(self):
        for x, y in self.cases:
            dist = weuclidean(x, y)
            assert_almost_equal(dist, np.sqrt(5))

    def test_sqeuclidean(self):
        for x, y in self.cases:
            dist = wsqeuclidean(x, y)
            assert_almost_equal(dist, 5.0)

    def test_cosine(self):
        for x, y in self.cases:
            dist = wcosine(x, y)
            assert_almost_equal(dist, 1.0 - 18.0 / (np.sqrt(14) * np.sqrt(27)))

    def test_correlation(self):
        xm = np.array([-1.0, 0, 1.0])
        ym = np.array([-4.0 / 3, -4.0 / 3, 5.0 - 7.0 / 3])
        for x, y in self.cases:
            dist = wcorrelation(x, y)
            assert_almost_equal(dist, 1.0 - np.dot(xm, ym) / (norm(xm) * norm(ym)))

    def test_correlation_positive(self):
        # Regression test for gh-12320 (negative return value due to rounding
        x = np.array([0., 0., 0., 0., 0., 0., -2., 0., 0., 0., -2., -2., -2.,
                      0., -2., 0., -2., 0., 0., -1., -2., 0., 1., 0., 0., -2.,
                      0., 0., -2., 0., -2., -2., -2., -2., -2., -2., 0.])
        y = np.array([1., 1., 1., 1., 1., 1., -1., 1., 1., 1., -1., -1., -1.,
                      1., -1., 1., -1., 1., 1., 0., -1., 1., 2., 1., 1., -1.,
                      1., 1., -1., 1., -1., -1., -1., -1., -1., -1., 1.])
        dist = correlation(x, y)
        assert 0 <= dist <= 10 * np.finfo(np.float64).eps

    def test_mahalanobis(self):
        x = np.array([1.0, 2.0, 3.0])
        y = np.array([1.0, 1.0, 5.0])
        vi = np.array([[2.0, 1.0, 0.0], [1.0, 2.0, 1.0], [0.0, 1.0, 2.0]])
        for x, y in self.cases:
            dist = mahalanobis(x, y, vi)
            assert_almost_equal(dist, np.sqrt(6.0))


def construct_squeeze_tests():
    # Construct a class like TestSomeDistanceFunctions but testing 2-d vectors
    # with a length-1 dimension which is deprecated
    def setup_method(self):
        # 1D arrays
        x = np.array([1.0, 2.0, 3.0])
        y = np.array([1.0, 1.0, 5.0])
        # 3x1 arrays
        x31 = x[:, np.newaxis]
        y31 = y[:, np.newaxis]
        # 1x3 arrays
        x13 = x31.T
        y13 = y31.T

        self.cases = [(x31, y31), (x13, y13), (x31, y13)]

    sup = suppress_warnings()
    sup.filter(DeprecationWarning,
            ".*distance metrics ignoring length-1 dimensions is deprecated.*")
    base = TestSomeDistanceFunctions
    attrs = {
        name: sup(getattr(base, name))
        for name in dir(base)
        if name.startswith('test_')
    }
    attrs['setup_method'] = setup_method
    name = 'TestDistanceFunctionsSqueeze'
    globals()[name] = type(name, (base,), attrs)


construct_squeeze_tests()


class TestSquareForm:
    checked_dtypes = [np.float64, np.float32, np.int32, np.int8, bool]

    def test_squareform_matrix(self):
        for dtype in self.checked_dtypes:
            self.check_squareform_matrix(dtype)

    def test_squareform_vector(self):
        for dtype in self.checked_dtypes:
            self.check_squareform_vector(dtype)

    def check_squareform_matrix(self, dtype):
        A = np.zeros((0, 0), dtype=dtype)
        rA = squareform(A)
        assert_equal(rA.shape, (0,))
        assert_equal(rA.dtype, dtype)

        A = np.zeros((1, 1), dtype=dtype)
        rA = squareform(A)
        assert_equal(rA.shape, (0,))
        assert_equal(rA.dtype, dtype)

        A = np.array([[0, 4.2], [4.2, 0]], dtype=dtype)
        rA = squareform(A)
        assert_equal(rA.shape, (1,))
        assert_equal(rA.dtype, dtype)
        assert_array_equal(rA, np.array([4.2], dtype=dtype))

    def check_squareform_vector(self, dtype):
        v = np.zeros((0,), dtype=dtype)
        rv = squareform(v)
        assert_equal(rv.shape, (1, 1))
        assert_equal(rv.dtype, dtype)
        assert_array_equal(rv, [[0]])

        v = np.array([8.3], dtype=dtype)
        rv = squareform(v)
        assert_equal(rv.shape, (2, 2))
        assert_equal(rv.dtype, dtype)
        assert_array_equal(rv, np.array([[0, 8.3], [8.3, 0]], dtype=dtype))

    def test_squareform_multi_matrix(self):
        for n in range(2, 5):
            self.check_squareform_multi_matrix(n)

    def check_squareform_multi_matrix(self, n):
        X = np.random.rand(n, 4)
        Y = wpdist_no_const(X)
        assert_equal(len(Y.shape), 1)
        A = squareform(Y)
        Yr = squareform(A)
        s = A.shape
        k = 0
        if verbose >= 3:
            print(A.shape, Y.shape, Yr.shape)
        assert_equal(len(s), 2)
        assert_equal(len(Yr.shape), 1)
        assert_equal(s[0], s[1])
        for i in range(0, s[0]):
            for j in range(i + 1, s[1]):
                if i != j:
                    assert_equal(A[i, j], Y[k])
                    k += 1
                else:
                    assert_equal(A[i, j], 0)


class TestNumObsY:

    def test_num_obs_y_multi_matrix(self):
        for n in range(2, 10):
            X = np.random.rand(n, 4)
            Y = wpdist_no_const(X)
            assert_equal(num_obs_y(Y), n)

    def test_num_obs_y_1(self):
        # Tests num_obs_y(y) on a condensed distance matrix over 1
        # observations. Expecting exception.
        assert_raises(ValueError, self.check_y, 1)

    def test_num_obs_y_2(self):
        # Tests num_obs_y(y) on a condensed distance matrix over 2
        # observations.
        assert_(self.check_y(2))

    def test_num_obs_y_3(self):
        assert_(self.check_y(3))

    def test_num_obs_y_4(self):
        assert_(self.check_y(4))

    def test_num_obs_y_5_10(self):
        for i in range(5, 16):
            self.minit(i)

    def test_num_obs_y_2_100(self):
        # Tests num_obs_y(y) on 100 improper condensed distance matrices.
        # Expecting exception.
        a = set([])
        for n in range(2, 16):
            a.add(n * (n - 1) / 2)
        for i in range(5, 105):
            if i not in a:
                assert_raises(ValueError, self.bad_y, i)

    def minit(self, n):
        assert_(self.check_y(n))

    def bad_y(self, n):
        y = np.random.rand(n)
        return num_obs_y(y)

    def check_y(self, n):
        return num_obs_y(self.make_y(n)) == n

    def make_y(self, n):
        return np.random.rand((n * (n - 1)) // 2)


class TestNumObsDM:

    def test_num_obs_dm_multi_matrix(self):
        for n in range(1, 10):
            X = np.random.rand(n, 4)
            Y = wpdist_no_const(X)
            A = squareform(Y)
            if verbose >= 3:
                print(A.shape, Y.shape)
            assert_equal(num_obs_dm(A), n)

    def test_num_obs_dm_0(self):
        # Tests num_obs_dm(D) on a 0x0 distance matrix. Expecting exception.
        assert_(self.check_D(0))

    def test_num_obs_dm_1(self):
        # Tests num_obs_dm(D) on a 1x1 distance matrix.
        assert_(self.check_D(1))

    def test_num_obs_dm_2(self):
        assert_(self.check_D(2))

    def test_num_obs_dm_3(self):
        assert_(self.check_D(2))

    def test_num_obs_dm_4(self):
        assert_(self.check_D(4))

    def check_D(self, n):
        return num_obs_dm(self.make_D(n)) == n

    def make_D(self, n):
        return np.random.rand(n, n)


def is_valid_dm_throw(D):
    return is_valid_dm(D, throw=True)


class TestIsValidDM:

    def test_is_valid_dm_improper_shape_1D_E(self):
        D = np.zeros((5,), dtype=np.double)
        assert_raises(ValueError, is_valid_dm_throw, (D))

    def test_is_valid_dm_improper_shape_1D_F(self):
        D = np.zeros((5,), dtype=np.double)
        assert_equal(is_valid_dm(D), False)

    def test_is_valid_dm_improper_shape_3D_E(self):
        D = np.zeros((3, 3, 3), dtype=np.double)
        assert_raises(ValueError, is_valid_dm_throw, (D))

    def test_is_valid_dm_improper_shape_3D_F(self):
        D = np.zeros((3, 3, 3), dtype=np.double)
        assert_equal(is_valid_dm(D), False)

    def test_is_valid_dm_nonzero_diagonal_E(self):
        y = np.random.rand(10)
        D = squareform(y)
        for i in range(0, 5):
            D[i, i] = 2.0
        assert_raises(ValueError, is_valid_dm_throw, (D))

    def test_is_valid_dm_nonzero_diagonal_F(self):
        y = np.random.rand(10)
        D = squareform(y)
        for i in range(0, 5):
            D[i, i] = 2.0
        assert_equal(is_valid_dm(D), False)

    def test_is_valid_dm_asymmetric_E(self):
        y = np.random.rand(10)
        D = squareform(y)
        D[1, 3] = D[3, 1] + 1
        assert_raises(ValueError, is_valid_dm_throw, (D))

    def test_is_valid_dm_asymmetric_F(self):
        y = np.random.rand(10)
        D = squareform(y)
        D[1, 3] = D[3, 1] + 1
        assert_equal(is_valid_dm(D), False)

    def test_is_valid_dm_correct_1_by_1(self):
        D = np.zeros((1, 1), dtype=np.double)
        assert_equal(is_valid_dm(D), True)

    def test_is_valid_dm_correct_2_by_2(self):
        y = np.random.rand(1)
        D = squareform(y)
        assert_equal(is_valid_dm(D), True)

    def test_is_valid_dm_correct_3_by_3(self):
        y = np.random.rand(3)
        D = squareform(y)
        assert_equal(is_valid_dm(D), True)

    def test_is_valid_dm_correct_4_by_4(self):
        y = np.random.rand(6)
        D = squareform(y)
        assert_equal(is_valid_dm(D), True)

    def test_is_valid_dm_correct_5_by_5(self):
        y = np.random.rand(10)
        D = squareform(y)
        assert_equal(is_valid_dm(D), True)


def is_valid_y_throw(y):
    return is_valid_y(y, throw=True)


class TestIsValidY:
    # If test case name ends on "_E" then an exception is expected for the
    # given input, if it ends in "_F" then False is expected for the is_valid_y
    # check.  Otherwise the input is expected to be valid.

    def test_is_valid_y_improper_shape_2D_E(self):
        y = np.zeros((3, 3,), dtype=np.double)
        assert_raises(ValueError, is_valid_y_throw, (y))

    def test_is_valid_y_improper_shape_2D_F(self):
        y = np.zeros((3, 3,), dtype=np.double)
        assert_equal(is_valid_y(y), False)

    def test_is_valid_y_improper_shape_3D_E(self):
        y = np.zeros((3, 3, 3), dtype=np.double)
        assert_raises(ValueError, is_valid_y_throw, (y))

    def test_is_valid_y_improper_shape_3D_F(self):
        y = np.zeros((3, 3, 3), dtype=np.double)
        assert_equal(is_valid_y(y), False)

    def test_is_valid_y_correct_2_by_2(self):
        y = self.correct_n_by_n(2)
        assert_equal(is_valid_y(y), True)

    def test_is_valid_y_correct_3_by_3(self):
        y = self.correct_n_by_n(3)
        assert_equal(is_valid_y(y), True)

    def test_is_valid_y_correct_4_by_4(self):
        y = self.correct_n_by_n(4)
        assert_equal(is_valid_y(y), True)

    def test_is_valid_y_correct_5_by_5(self):
        y = self.correct_n_by_n(5)
        assert_equal(is_valid_y(y), True)

    def test_is_valid_y_2_100(self):
        a = set([])
        for n in range(2, 16):
            a.add(n * (n - 1) / 2)
        for i in range(5, 105):
            if i not in a:
                assert_raises(ValueError, self.bad_y, i)

    def bad_y(self, n):
        y = np.random.rand(n)
        return is_valid_y(y, throw=True)

    def correct_n_by_n(self, n):
        y = np.random.rand((n * (n - 1)) // 2)
        return y


@pytest.mark.parametrize("p", [-10.0, -0.5, 0.0])
def test_bad_p(p):
    # Raise ValueError if p <=0.
    assert_raises(ValueError, minkowski, [1, 2], [3, 4], p)
    assert_raises(ValueError, minkowski, [1, 2], [3, 4], p, [1, 1])


def test_sokalsneath_all_false():
    # Regression test for ticket #876
    assert_raises(ValueError, sokalsneath, [False, False, False], [False, False, False])


def test_canberra():
    # Regression test for ticket #1430.
    assert_equal(wcanberra([1, 2, 3], [2, 4, 6]), 1)
    assert_equal(wcanberra([1, 1, 0, 0], [1, 0, 1, 0]), 2)


def test_braycurtis():
    # Regression test for ticket #1430.
    assert_almost_equal(wbraycurtis([1, 2, 3], [2, 4, 6]), 1. / 3, decimal=15)
    assert_almost_equal(wbraycurtis([1, 1, 0, 0], [1, 0, 1, 0]), 0.5, decimal=15)


def test_euclideans():
    # Regression test for ticket #1328.
    x1 = np.array([1, 1, 1])
    x2 = np.array([0, 0, 0])

    # Basic test of the calculation.
    assert_almost_equal(wsqeuclidean(x1, x2), 3.0, decimal=14)
    assert_almost_equal(weuclidean(x1, x2), np.sqrt(3), decimal=14)

    # Check flattening for (1, N) or (N, 1) inputs
    with pytest.warns(DeprecationWarning,
                      match="ignoring length-1 dimensions is deprecated"):
        assert_almost_equal(weuclidean(x1[np.newaxis, :], x2[np.newaxis, :]),
                            np.sqrt(3), decimal=14)
    with pytest.warns(DeprecationWarning,
                      match="ignoring length-1 dimensions is deprecated"):
        assert_almost_equal(wsqeuclidean(x1[np.newaxis, :], x2[np.newaxis, :]),
                            3.0, decimal=14)
    with pytest.warns(DeprecationWarning,
                      match="ignoring length-1 dimensions is deprecated"):
        assert_almost_equal(wsqeuclidean(x1[:, np.newaxis], x2[:, np.newaxis]),
                            3.0, decimal=14)

    # Distance metrics only defined for vectors (= 1-D)
    x = np.arange(4).reshape(2, 2)
    assert_raises(ValueError, weuclidean, x, x)
    assert_raises(ValueError, wsqeuclidean, x, x)

    # Another check, with random data.
    rs = np.random.RandomState(1234567890)
    x = rs.rand(10)
    y = rs.rand(10)
    d1 = weuclidean(x, y)
    d2 = wsqeuclidean(x, y)
    assert_almost_equal(d1**2, d2, decimal=14)


def test_hamming_unequal_length():
    # Regression test for gh-4290.
    x = [0, 0, 1]
    y = [1, 0, 1, 0]
    # Used to give an AttributeError from ndarray.mean called on bool
    assert_raises(ValueError, whamming, x, y)


def test_hamming_string_array():
    # https://github.com/scikit-learn/scikit-learn/issues/4014
    a = np.array(['eggs', 'spam', 'spam', 'eggs', 'spam', 'spam', 'spam',
                  'spam', 'spam', 'spam', 'spam', 'eggs', 'eggs', 'spam',
                  'eggs', 'eggs', 'eggs', 'eggs', 'eggs', 'spam'],
                  dtype='|S4')
    b = np.array(['eggs', 'spam', 'spam', 'eggs', 'eggs', 'spam', 'spam',
                  'spam', 'spam', 'eggs', 'spam', 'eggs', 'spam', 'eggs',
                  'spam', 'spam', 'eggs', 'spam', 'spam', 'eggs'],
                  dtype='|S4')
    desired = 0.45
    assert_allclose(whamming(a, b), desired)


def test_minkowski_w():
    # Regression test for gh-8142.
    arr_in = np.array([[83.33333333, 100., 83.33333333, 100., 36.,
                        60., 90., 150., 24., 48.],
                       [83.33333333, 100., 83.33333333, 100., 36.,
                        60., 90., 150., 24., 48.]])
    p0 = pdist(arr_in, metric='minkowski', p=1, w=None)
    c0 = cdist(arr_in, arr_in, metric='minkowski', p=1, w=None)
    p1 = pdist(arr_in, metric='minkowski', p=1)
    c1 = cdist(arr_in, arr_in, metric='minkowski', p=1)

    assert_allclose(p0, p1, rtol=1e-15)
    assert_allclose(c0, c1, rtol=1e-15)


def test_sqeuclidean_dtypes():
    # Assert that sqeuclidean returns the right types of values.
    # Integer types should be converted to floating for stability.
    # Floating point types should be the same as the input.
    x = [1, 2, 3]
    y = [4, 5, 6]

    for dtype in [np.int8, np.int16, np.int32, np.int64]:
        d = wsqeuclidean(np.asarray(x, dtype=dtype), np.asarray(y, dtype=dtype))
        assert_(np.issubdtype(d.dtype, np.floating))

    for dtype in [np.uint8, np.uint16, np.uint32, np.uint64]:
        d1 = wsqeuclidean([0], np.asarray([-1], dtype=dtype))
        d2 = wsqeuclidean(np.asarray([-1], dtype=dtype), [0])

        assert_equal(d1, d2)
        assert_equal(d1, np.float64(np.iinfo(dtype).max)**2)

    dtypes = [np.float32, np.float64, np.complex64, np.complex128]
    for dtype in ['float16', 'float128']:
        # These aren't present in older numpy versions; float128 may also not
        # be present on all platforms.
        if hasattr(np, dtype):
            dtypes.append(getattr(np, dtype))

    for dtype in dtypes:
        d = wsqeuclidean(np.asarray(x, dtype=dtype), np.asarray(y, dtype=dtype))
        assert_equal(d.dtype, dtype)


def test_sokalmichener():
    # Test that sokalmichener has the same result for bool and int inputs.
    p = [True, True, False]
    q = [True, False, True]
    x = [int(b) for b in p]
    y = [int(b) for b in q]
    dist1 = sokalmichener(p, q)
    dist2 = sokalmichener(x, y)
    # These should be exactly the same.
    assert_equal(dist1, dist2)


def test_sokalmichener_with_weight():
    # from: | 1 |   | 0 |
    # to:   | 1 |   | 1 |
    # weight|   | 1 |   | 0.2
    ntf = 0 * 1 + 0 * 0.2
    nft = 0 * 1 + 1 * 0.2
    ntt = 1 * 1 + 0 * 0.2
    nff = 0 * 1 + 0 * 0.2
    expected = 2 * (nft + ntf) / (ntt + nff + 2 * (nft + ntf))
    assert_almost_equal(expected, 0.2857143)
    actual = sokalmichener([1, 0], [1, 1], w=[1, 0.2])
    assert_almost_equal(expected, actual)

    a1 = [False, False, True, True, True, False, False, True, True, True, True,
          True, True, False, True, False, False, False, True, True]
    a2 = [True, True, True, False, False, True, True, True, False, True,
          True, True, True, True, False, False, False, True, True, True]

    for w in [0.05, 0.1, 1.0, 20.0]:
        assert_almost_equal(sokalmichener(a2, a1, [w]), 0.6666666666666666)


def test_modifies_input():
    # test whether cdist or pdist modifies input arrays
    X1 = np.asarray([[1., 2., 3.],
                     [1.2, 2.3, 3.4],
                     [2.2, 2.3, 4.4],
                     [22.2, 23.3, 44.4]])
    X1_copy = X1.copy()
    for metric in _METRICS_NAMES:
        cdist(X1, X1, metric)
        pdist(X1, metric)
        assert_array_equal(X1, X1_copy)


def test_Xdist_deprecated_args():
    # testing both cdist and pdist deprecated warnings
    X1 = np.asarray([[1., 2., 3.],
                     [1.2, 2.3, 3.4],
                     [2.2, 2.3, 4.4],
                     [22.2, 23.3, 44.4]])
    weights = np.arange(3)
    for metric in _METRICS_NAMES:
        with pytest.raises(TypeError):
            cdist(X1, X1, metric, 2.)

        with pytest.raises(TypeError):
            pdist(X1, metric, 2.)

        for arg in ["p", "V", "VI"]:
            kwargs = {arg:"foo"}

            if((arg == "V" and metric == "seuclidean") or
            (arg == "VI" and metric == "mahalanobis") or
            (arg == "p" and metric == "minkowski")):
                continue

            with pytest.raises(TypeError):
                cdist(X1, X1, metric, **kwargs)

            with pytest.raises(TypeError):
                pdist(X1, metric, **kwargs)


def test_Xdist_non_negative_weights():
    X = eo['random-float32-data'][::5, ::2]
    w = np.ones(X.shape[1])
    w[::5] = -w[::5]
    for metric in _METRICS_NAMES:
        if metric in ['seuclidean', 'mahalanobis', 'jensenshannon']:
            continue

        for m in [metric, eval(metric), "test_" + metric]:
            assert_raises(ValueError, pdist, X, m, w=w)
            assert_raises(ValueError, cdist, X, X, m, w=w)


def test__validate_vector():
    x = [1, 2, 3]
    y = _validate_vector(x)
    assert_array_equal(y, x)

    y = _validate_vector(x, dtype=np.float64)
    assert_array_equal(y, x)
    assert_equal(y.dtype, np.float64)

    x = [1]
    y = _validate_vector(x)
    assert_equal(y.ndim, 1)
    assert_equal(y, x)

    x = 1
    with pytest.warns(DeprecationWarning,
                      match="ignoring length-1 dimensions is deprecated"):
        y = _validate_vector(x)
    assert_equal(y.ndim, 1)
    assert_equal(y, [x])

    x = np.arange(5).reshape(1, -1, 1)
    with pytest.warns(DeprecationWarning,
                      match="ignoring length-1 dimensions is deprecated"):
        y = _validate_vector(x)
    assert_equal(y.ndim, 1)
    assert_array_equal(y, x[0, :, 0])

    x = [[1, 2], [3, 4]]
    assert_raises(ValueError, _validate_vector, x)

def test_yule_all_same():
    # Test yule avoids a divide by zero when exactly equal
    x = np.ones((2, 6), dtype=bool)
    d = wyule(x[0], x[0])
    assert d == 0.0

    d = pdist(x, 'yule')
    assert_equal(d, [0.0])

    d = cdist(x[:1], x[:1], 'yule')
    assert_equal(d, [[0.0]])


def test_jensenshannon():
    assert_almost_equal(jensenshannon([1.0, 0.0, 0.0], [0.0, 1.0, 0.0], 2.0),
                        1.0)
    assert_almost_equal(jensenshannon([1.0, 0.0], [0.5, 0.5]),
                        0.46450140402245893)
    assert_almost_equal(jensenshannon([1.0, 0.0, 0.0], [1.0, 0.0, 0.0]), 0.0)

    assert_almost_equal(jensenshannon([[1.0, 2.0]], [[0.5, 1.5]], axis=0),
                        [0.0, 0.0])
    assert_almost_equal(jensenshannon([[1.0, 2.0]], [[0.5, 1.5]], axis=1),
                        [0.0649045])
    assert_almost_equal(jensenshannon([[1.0, 2.0]], [[0.5, 1.5]], axis=0,
                                      keepdims=True), [[0.0, 0.0]])
    assert_almost_equal(jensenshannon([[1.0, 2.0]], [[0.5, 1.5]], axis=1,
                                      keepdims=True), [[0.0649045]])

    a = np.array([[1, 2, 3, 4],
                  [5, 6, 7, 8],
                  [9, 10, 11, 12]])
    b = np.array([[13, 14, 15, 16],
                  [17, 18, 19, 20],
                  [21, 22, 23, 24]])

    assert_almost_equal(jensenshannon(a, b, axis=0),
                        [0.1954288, 0.1447697, 0.1138377, 0.0927636])
    assert_almost_equal(jensenshannon(a, b, axis=1),
                        [0.1402339, 0.0399106, 0.0201815])<|MERGE_RESOLUTION|>--- conflicted
+++ resolved
@@ -439,20 +439,12 @@
     @pytest.mark.parametrize("p", [0.1, 0.25, 1.0, 1.23,
                                    2.0, 3.8, 4.6, np.inf])
     def test_cdist_minkowski_random(self, p):
-<<<<<<< HEAD
-        eps = 1e-15
-=======
         eps = 1e-13
->>>>>>> 19647a8c
         X1 = eo['cdist-X1']
         X2 = eo['cdist-X2']
         Y1 = wcdist_no_const(X1, X2, 'minkowski', p=p)
         Y2 = wcdist_no_const(X1, X2, 'test_minkowski', p=p)
-<<<<<<< HEAD
-        assert_allclose(Y1, Y2, rtol=eps, verbose=verbose > 2)
-=======
         _assert_within_tol(Y1, Y2, atol=0, rtol=eps, verbose_=verbose > 2)
->>>>>>> 19647a8c
 
     def test_cdist_cosine_random(self):
         eps = 1e-14
@@ -958,19 +950,11 @@
 
     @pytest.mark.parametrize("p", [0.1, 0.25, 1.0, 2.0, 3.2, np.inf])
     def test_pdist_minkowski_random_p(self, p):
-<<<<<<< HEAD
-        eps = 1e-15
-        X = eo['pdist-double-inp']
-        Y1 = wpdist_no_const(X, 'minkowski', p=p)
-        Y2 = wpdist_no_const(X, 'test_minkowski', p=p)
-        assert_allclose(Y1, Y2, rtol=eps)
-=======
         eps = 1e-13
         X = eo['pdist-double-inp']
         Y1 = wpdist_no_const(X, 'minkowski', p=p)
         Y2 = wpdist_no_const(X, 'test_minkowski', p=p)
         _assert_within_tol(Y1, Y2, atol=0, rtol=eps)
->>>>>>> 19647a8c
 
     def test_pdist_minkowski_random(self):
         eps = 1e-7
